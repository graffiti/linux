--- conflicted
+++ resolved
@@ -209,32 +209,6 @@
 		if (!param_acpi_force)
 			disable_acpi();
 	}
-<<<<<<< HEAD
-}
-
-void __init acpi_gic_init(void)
-{
-	struct acpi_table_header *table;
-	acpi_status status;
-	acpi_size tbl_size;
-	int err;
-
-	if (acpi_disabled)
-		return;
-
-	status = acpi_get_table_with_size(ACPI_SIG_MADT, 0, &table, &tbl_size);
-	if (ACPI_FAILURE(status)) {
-		const char *msg = acpi_format_exception(status);
-
-		pr_err("Failed to get MADT table, %s\n", msg);
-		return;
-	}
-
-	err = gic_v2_acpi_init(table);
-	if (err)
-		pr_err("Failed to initialize GIC IRQ controller");
-
-	early_acpi_os_unmap_memory((char *)table, tbl_size);
 }
 
 #ifdef CONFIG_ACPI_APEI
@@ -259,7 +233,4 @@
 		return __pgprot(PROT_NORMAL_NC);
 	return __pgprot(PROT_DEVICE_nGnRnE);
 }
-#endif
-=======
-}
->>>>>>> 1ab68460
+#endif