/* linux/arch/arm/mach-s5pv210/include/mach/map.h
 *
 * Copyright (c) 2010-2011 Samsung Electronics Co., Ltd.
 *		http://www.samsung.com/
 *
 * S5PV210 - Memory map definitions
 *
 * This program is free software; you can redistribute it and/or modify
 * it under the terms of the GNU General Public License version 2 as
 * published by the Free Software Foundation.
*/

#ifndef __ASM_ARCH_MAP_H
#define __ASM_ARCH_MAP_H __FILE__

#include <plat/map-base.h>
#include <plat/map-s5p.h>

<<<<<<< HEAD
#define S5PV210_PA_SROM_BANK5	(0xA8000000)

#define S5PC110_PA_ONENAND	(0xB0000000)
#define S5P_PA_ONENAND		S5PC110_PA_ONENAND
=======
#define S5PV210_PA_SDRAM		0x20000000
>>>>>>> 47ae63e0

#define S5PV210_PA_SROM_BANK5		0xA8000000

#define S5PC110_PA_ONENAND		0xB0000000
#define S5PC110_PA_ONENAND_DMA		0xB0600000

#define S5PV210_PA_CHIPID		0xE0000000

#define S5PV210_PA_SYSCON		0xE0100000

#define S5PV210_PA_GPIO			0xE0200000

#define S5PV210_PA_SPDIF		0xE1100000

#define S5PV210_PA_SPI0			0xE1300000
#define S5PV210_PA_SPI1			0xE1400000

#define S5PV210_PA_KEYPAD		0xE1600000

#define S5PV210_PA_ADC			0xE1700000

#define S5PV210_PA_IIC0			0xE1800000
#define S5PV210_PA_IIC1			0xFAB00000
#define S5PV210_PA_IIC2			0xE1A00000

#define S5PV210_PA_AC97			0xE2200000

#define S5PV210_PA_PCM0			0xE2300000
#define S5PV210_PA_PCM1			0xE1200000
#define S5PV210_PA_PCM2			0xE2B00000

#define S5PV210_PA_TIMER		0xE2500000
#define S5PV210_PA_SYSTIMER		0xE2600000
#define S5PV210_PA_WATCHDOG		0xE2700000
#define S5PV210_PA_RTC			0xE2800000

#define S5PV210_PA_UART			0xE2900000

<<<<<<< HEAD
#define S5PV210_PA_SROMC	(0xE8000000)
#define S5P_PA_SROMC		S5PV210_PA_SROMC
=======
#define S5PV210_PA_SROMC		0xE8000000
>>>>>>> 47ae63e0

#define S5PV210_PA_CFCON		0xE8200000

#define S5PV210_PA_HSMMC(x)		(0xEB000000 + ((x) * 0x100000))

#define S5PV210_PA_HSOTG		0xEC000000
#define S5PV210_PA_HSPHY		0xEC100000

#define S5PV210_PA_IIS0			0xEEE30000
#define S5PV210_PA_IIS1			0xE2100000
#define S5PV210_PA_IIS2			0xE2A00000

#define S5PV210_PA_DMC0			0xF0000000
#define S5PV210_PA_DMC1			0xF1400000

#define S5PV210_PA_VIC0			0xF2000000
#define S5PV210_PA_VIC1			0xF2100000
#define S5PV210_PA_VIC2			0xF2200000
#define S5PV210_PA_VIC3			0xF2300000

#define S5PV210_PA_FB			0xF8000000

#define S5PV210_PA_MDMA			0xFA200000
#define S5PV210_PA_PDMA0		0xE0900000
#define S5PV210_PA_PDMA1		0xE0A00000

#define S5PV210_PA_MIPI_CSIS		0xFA600000

#define S5PV210_PA_FIMC0		0xFB200000
#define S5PV210_PA_FIMC1		0xFB300000
#define S5PV210_PA_FIMC2		0xFB400000

/* Compatibiltiy Defines */

#define S3C_PA_FB			S5PV210_PA_FB
#define S3C_PA_HSMMC0			S5PV210_PA_HSMMC(0)
#define S3C_PA_HSMMC1			S5PV210_PA_HSMMC(1)
#define S3C_PA_HSMMC2			S5PV210_PA_HSMMC(2)
#define S3C_PA_HSMMC3			S5PV210_PA_HSMMC(3)
#define S3C_PA_IIC			S5PV210_PA_IIC0
#define S3C_PA_IIC1			S5PV210_PA_IIC1
#define S3C_PA_IIC2			S5PV210_PA_IIC2
#define S3C_PA_RTC			S5PV210_PA_RTC
#define S3C_PA_USB_HSOTG		S5PV210_PA_HSOTG
#define S3C_PA_WDT			S5PV210_PA_WATCHDOG

#define S5P_PA_CHIPID			S5PV210_PA_CHIPID
#define S5P_PA_FIMC0			S5PV210_PA_FIMC0
#define S5P_PA_FIMC1			S5PV210_PA_FIMC1
#define S5P_PA_FIMC2			S5PV210_PA_FIMC2
#define S5P_PA_MIPI_CSIS0		S5PV210_PA_MIPI_CSIS
#define S5P_PA_ONENAND			S5PC110_PA_ONENAND
#define S5P_PA_ONENAND_DMA		S5PC110_PA_ONENAND_DMA
#define S5P_PA_SDRAM			S5PV210_PA_SDRAM
#define S5P_PA_SROMC			S5PV210_PA_SROMC
#define S5P_PA_SYSCON			S5PV210_PA_SYSCON
#define S5P_PA_TIMER			S5PV210_PA_TIMER

#define SAMSUNG_PA_ADC			S5PV210_PA_ADC
#define SAMSUNG_PA_CFCON		S5PV210_PA_CFCON
#define SAMSUNG_PA_KEYPAD		S5PV210_PA_KEYPAD

<<<<<<< HEAD
#define S5PV210_PA_MIPI_CSIS	0xFA600000

/* compatibiltiy defines. */
#define S3C_PA_UART		S5PV210_PA_UART
#define S3C_PA_HSMMC0		S5PV210_PA_HSMMC(0)
#define S3C_PA_HSMMC1		S5PV210_PA_HSMMC(1)
#define S3C_PA_HSMMC2		S5PV210_PA_HSMMC(2)
#define S3C_PA_HSMMC3		S5PV210_PA_HSMMC(3)
#define S3C_PA_IIC		S5PV210_PA_IIC0
#define S3C_PA_IIC1		S5PV210_PA_IIC1
#define S3C_PA_IIC2		S5PV210_PA_IIC2
#define S3C_PA_FB		S5PV210_PA_FB
#define S3C_PA_RTC		S5PV210_PA_RTC
#define S3C_PA_WDT		S5PV210_PA_WATCHDOG
#define S3C_PA_USB_HSOTG	S5PV210_PA_HSOTG
#define S5P_PA_FIMC0		S5PV210_PA_FIMC0
#define S5P_PA_FIMC1		S5PV210_PA_FIMC1
#define S5P_PA_FIMC2		S5PV210_PA_FIMC2
#define S5P_PA_MIPI_CSIS0	S5PV210_PA_MIPI_CSIS
=======
/* UART */
>>>>>>> 47ae63e0

#define S3C_VA_UARTx(x)			(S3C_VA_UART + ((x) * S3C_UART_OFFSET))

#define S3C_PA_UART			S5PV210_PA_UART

#define S5P_PA_UART(x)			(S3C_PA_UART + ((x) * S3C_UART_OFFSET))
#define S5P_PA_UART0			S5P_PA_UART(0)
#define S5P_PA_UART1			S5P_PA_UART(1)
#define S5P_PA_UART2			S5P_PA_UART(2)
#define S5P_PA_UART3			S5P_PA_UART(3)

#define S5P_SZ_UART			SZ_256

#endif /* __ASM_ARCH_MAP_H */<|MERGE_RESOLUTION|>--- conflicted
+++ resolved
@@ -16,14 +16,7 @@
 #include <plat/map-base.h>
 #include <plat/map-s5p.h>
 
-<<<<<<< HEAD
-#define S5PV210_PA_SROM_BANK5	(0xA8000000)
-
-#define S5PC110_PA_ONENAND	(0xB0000000)
-#define S5P_PA_ONENAND		S5PC110_PA_ONENAND
-=======
 #define S5PV210_PA_SDRAM		0x20000000
->>>>>>> 47ae63e0
 
 #define S5PV210_PA_SROM_BANK5		0xA8000000
 
@@ -62,12 +55,7 @@
 
 #define S5PV210_PA_UART			0xE2900000
 
-<<<<<<< HEAD
-#define S5PV210_PA_SROMC	(0xE8000000)
-#define S5P_PA_SROMC		S5PV210_PA_SROMC
-=======
 #define S5PV210_PA_SROMC		0xE8000000
->>>>>>> 47ae63e0
 
 #define S5PV210_PA_CFCON		0xE8200000
 
@@ -130,29 +118,7 @@
 #define SAMSUNG_PA_CFCON		S5PV210_PA_CFCON
 #define SAMSUNG_PA_KEYPAD		S5PV210_PA_KEYPAD
 
-<<<<<<< HEAD
-#define S5PV210_PA_MIPI_CSIS	0xFA600000
-
-/* compatibiltiy defines. */
-#define S3C_PA_UART		S5PV210_PA_UART
-#define S3C_PA_HSMMC0		S5PV210_PA_HSMMC(0)
-#define S3C_PA_HSMMC1		S5PV210_PA_HSMMC(1)
-#define S3C_PA_HSMMC2		S5PV210_PA_HSMMC(2)
-#define S3C_PA_HSMMC3		S5PV210_PA_HSMMC(3)
-#define S3C_PA_IIC		S5PV210_PA_IIC0
-#define S3C_PA_IIC1		S5PV210_PA_IIC1
-#define S3C_PA_IIC2		S5PV210_PA_IIC2
-#define S3C_PA_FB		S5PV210_PA_FB
-#define S3C_PA_RTC		S5PV210_PA_RTC
-#define S3C_PA_WDT		S5PV210_PA_WATCHDOG
-#define S3C_PA_USB_HSOTG	S5PV210_PA_HSOTG
-#define S5P_PA_FIMC0		S5PV210_PA_FIMC0
-#define S5P_PA_FIMC1		S5PV210_PA_FIMC1
-#define S5P_PA_FIMC2		S5PV210_PA_FIMC2
-#define S5P_PA_MIPI_CSIS0	S5PV210_PA_MIPI_CSIS
-=======
 /* UART */
->>>>>>> 47ae63e0
 
 #define S3C_VA_UARTx(x)			(S3C_VA_UART + ((x) * S3C_UART_OFFSET))
 
