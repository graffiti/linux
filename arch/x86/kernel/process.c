--- conflicted
+++ resolved
@@ -337,11 +337,7 @@
  * Powermanagement idle function, if any..
  */
 void (*pm_idle)(void);
-<<<<<<< HEAD
-#if defined(CONFIG_APM_MODULE) && defined(CONFIG_APM_CPU_IDLE)
-=======
 #ifdef CONFIG_APM_MODULE
->>>>>>> 56299378
 EXPORT_SYMBOL(pm_idle);
 #endif
 
@@ -403,7 +399,7 @@
 		cpu_relax();
 	}
 }
-#if defined(CONFIG_APM_MODULE) && defined(CONFIG_APM_CPU_IDLE)
+#ifdef CONFIG_APM_MODULE
 EXPORT_SYMBOL(default_idle);
 #endif
 
