//------------------------------------------------------------------------------
// Copyright (c) 2010 Atheros Corporation.  All rights reserved.
// 
//
// Permission to use, copy, modify, and/or distribute this software for any
// purpose with or without fee is hereby granted, provided that the above
// copyright notice and this permission notice appear in all copies.
//
// THE SOFTWARE IS PROVIDED "AS IS" AND THE AUTHOR DISCLAIMS ALL WARRANTIES
// WITH REGARD TO THIS SOFTWARE INCLUDING ALL IMPLIED WARRANTIES OF
// MERCHANTABILITY AND FITNESS. IN NO EVENT SHALL THE AUTHOR BE LIABLE FOR
// ANY SPECIAL, DIRECT, INDIRECT, OR CONSEQUENTIAL DAMAGES OR ANY DAMAGES
// WHATSOEVER RESULTING FROM LOSS OF USE, DATA OR PROFITS, WHETHER IN AN
// ACTION OF CONTRACT, NEGLIGENCE OR OTHER TORTIOUS ACTION, ARISING OUT OF
// OR IN CONNECTION WITH THE USE OR PERFORMANCE OF THIS SOFTWARE.
//
//
//------------------------------------------------------------------------------
//==============================================================================
// Author(s): ="Atheros"
//==============================================================================
#ifndef COMMON_DRV_H_
#define COMMON_DRV_H_

#include "hif.h"
#include "htc_packet.h"
#include "htc_api.h"

/* structure that is the state information for the default credit distribution callback
 * drivers should instantiate (zero-init as well) this structure in their driver instance
 * and pass it as a context to the HTC credit distribution functions */
struct common_credit_state_info {
    int TotalAvailableCredits;      /* total credits in the system at startup */
    int CurrentFreeCredits;         /* credits available in the pool that have not been
                                       given out to endpoints */
    struct htc_endpoint_credit_dist *pLowestPriEpDist;  /* pointer to the lowest priority endpoint dist struct */
};

struct hci_transport_callbacks {
    s32 (*setupTransport)(void *ar);
    void (*cleanupTransport)(void *ar);
};

struct hci_transport_misc_handles {
   void *netDevice;
   void *hifDevice;
   void *htcHandle;
};

/* HTC TX packet tagging definitions */
#define AR6K_CONTROL_PKT_TAG    HTC_TX_PACKET_TAG_USER_DEFINED
#define AR6K_DATA_PKT_TAG       (AR6K_CONTROL_PKT_TAG + 1)

#define AR6002_VERSION_REV1     0x20000086
#define AR6002_VERSION_REV2     0x20000188
#define AR6003_VERSION_REV1     0x300002ba
#define AR6003_VERSION_REV2     0x30000384

#define AR6002_CUST_DATA_SIZE 112
#define AR6003_CUST_DATA_SIZE 16

#ifdef __cplusplus
extern "C" {
#endif

/* OS-independent APIs */
int ar6000_setup_credit_dist(HTC_HANDLE HTCHandle, struct common_credit_state_info *pCredInfo);

int ar6000_ReadRegDiag(struct hif_device *hifDevice, u32 *address, u32 *data);

int ar6000_WriteRegDiag(struct hif_device *hifDevice, u32 *address, u32 *data);

int ar6000_ReadDataDiag(struct hif_device *hifDevice, u32 address,  u8 *data, u32 length);

int ar6000_reset_device(struct hif_device *hifDevice, u32 TargetType, bool waitForCompletion, bool coldReset);

void ar6000_dump_target_assert_info(struct hif_device *hifDevice, u32 TargetType);

int ar6000_set_htc_params(struct hif_device *hifDevice,
                               u32 TargetType,
                               u32 MboxIsrYieldValue,
                               u8 HtcControlBuffers);

<<<<<<< HEAD
int ar6000_prepare_target(struct hif_device *hifDevice,
                               u32 TargetType,
                               u32 TargetVersion);

int ar6000_set_hci_bridge_flags(struct hif_device *hifDevice,
                                     u32 TargetType,
                                     u32 Flags);

void ar6000_copy_cust_data_from_target(struct hif_device *hifDevice, u32 TargetType);

u8 *ar6000_get_cust_data_buffer(u32 TargetType);

int ar6000_setBTState(void *context, u8 *pInBuf, u32 InBufSize);

int ar6000_setDevicePowerState(void *context, u8 *pInBuf, u32 InBufSize);

int ar6000_setWowMode(void *context, u8 *pInBuf, u32 InBufSize);

=======
int ar6000_set_hci_bridge_flags(struct hif_device *hifDevice,
                                     u32 TargetType,
                                     u32 Flags);

void ar6000_copy_cust_data_from_target(struct hif_device *hifDevice, u32 TargetType);

u8 *ar6000_get_cust_data_buffer(u32 TargetType);

int ar6000_setBTState(void *context, u8 *pInBuf, u32 InBufSize);

int ar6000_setDevicePowerState(void *context, u8 *pInBuf, u32 InBufSize);

int ar6000_setWowMode(void *context, u8 *pInBuf, u32 InBufSize);

>>>>>>> d762f438
int ar6000_setHostMode(void *context, u8 *pInBuf, u32 InBufSize);

#ifdef __cplusplus
}
#endif

#endif /*COMMON_DRV_H_*/<|MERGE_RESOLUTION|>--- conflicted
+++ resolved
@@ -81,11 +81,6 @@
                                u32 MboxIsrYieldValue,
                                u8 HtcControlBuffers);
 
-<<<<<<< HEAD
-int ar6000_prepare_target(struct hif_device *hifDevice,
-                               u32 TargetType,
-                               u32 TargetVersion);
-
 int ar6000_set_hci_bridge_flags(struct hif_device *hifDevice,
                                      u32 TargetType,
                                      u32 Flags);
@@ -100,22 +95,6 @@
 
 int ar6000_setWowMode(void *context, u8 *pInBuf, u32 InBufSize);
 
-=======
-int ar6000_set_hci_bridge_flags(struct hif_device *hifDevice,
-                                     u32 TargetType,
-                                     u32 Flags);
-
-void ar6000_copy_cust_data_from_target(struct hif_device *hifDevice, u32 TargetType);
-
-u8 *ar6000_get_cust_data_buffer(u32 TargetType);
-
-int ar6000_setBTState(void *context, u8 *pInBuf, u32 InBufSize);
-
-int ar6000_setDevicePowerState(void *context, u8 *pInBuf, u32 InBufSize);
-
-int ar6000_setWowMode(void *context, u8 *pInBuf, u32 InBufSize);
-
->>>>>>> d762f438
 int ar6000_setHostMode(void *context, u8 *pInBuf, u32 InBufSize);
 
 #ifdef __cplusplus
