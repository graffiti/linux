/*
 * Copyright © 2008 Intel Corporation
 *
 * Permission is hereby granted, free of charge, to any person obtaining a
 * copy of this software and associated documentation files (the "Software"),
 * to deal in the Software without restriction, including without limitation
 * the rights to use, copy, modify, merge, publish, distribute, sublicense,
 * and/or sell copies of the Software, and to permit persons to whom the
 * Software is furnished to do so, subject to the following conditions:
 *
 * The above copyright notice and this permission notice (including the next
 * paragraph) shall be included in all copies or substantial portions of the
 * Software.
 *
 * THE SOFTWARE IS PROVIDED "AS IS", WITHOUT WARRANTY OF ANY KIND, EXPRESS OR
 * IMPLIED, INCLUDING BUT NOT LIMITED TO THE WARRANTIES OF MERCHANTABILITY,
 * FITNESS FOR A PARTICULAR PURPOSE AND NONINFRINGEMENT.  IN NO EVENT SHALL
 * THE AUTHORS OR COPYRIGHT HOLDERS BE LIABLE FOR ANY CLAIM, DAMAGES OR OTHER
 * LIABILITY, WHETHER IN AN ACTION OF CONTRACT, TORT OR OTHERWISE, ARISING
 * FROM, OUT OF OR IN CONNECTION WITH THE SOFTWARE OR THE USE OR OTHER DEALINGS
 * IN THE SOFTWARE.
 *
 * Authors:
 *    Eric Anholt <eric@anholt.net>
 *
 */

#include <drm/drmP.h>
#include <drm/drm_vma_manager.h>
#include <drm/i915_drm.h>
#include "i915_drv.h"
#include "i915_trace.h"
#include "intel_drv.h"
#include <linux/shmem_fs.h>
#include <linux/slab.h>
#include <linux/swap.h>
#include <linux/pci.h>
#include <linux/dma-buf.h>

static void i915_gem_object_flush_gtt_write_domain(struct drm_i915_gem_object *obj);
static void i915_gem_object_flush_cpu_write_domain(struct drm_i915_gem_object *obj,
						   bool force);
static __must_check int
<<<<<<< HEAD
=======
i915_gem_object_wait_rendering(struct drm_i915_gem_object *obj,
			       bool readonly);
static __must_check int
>>>>>>> d8ec26d7
i915_gem_object_bind_to_vm(struct drm_i915_gem_object *obj,
			   struct i915_address_space *vm,
			   unsigned alignment,
			   bool map_and_fenceable,
			   bool nonblocking);
static int i915_gem_phys_pwrite(struct drm_device *dev,
				struct drm_i915_gem_object *obj,
				struct drm_i915_gem_pwrite *args,
				struct drm_file *file);

static void i915_gem_write_fence(struct drm_device *dev, int reg,
				 struct drm_i915_gem_object *obj);
static void i915_gem_object_update_fence(struct drm_i915_gem_object *obj,
					 struct drm_i915_fence_reg *fence,
					 bool enable);

static unsigned long i915_gem_inactive_count(struct shrinker *shrinker,
					     struct shrink_control *sc);
static unsigned long i915_gem_inactive_scan(struct shrinker *shrinker,
					    struct shrink_control *sc);
<<<<<<< HEAD
static long i915_gem_purge(struct drm_i915_private *dev_priv, long target);
static long i915_gem_shrink_all(struct drm_i915_private *dev_priv);
=======
static unsigned long i915_gem_purge(struct drm_i915_private *dev_priv, long target);
static unsigned long i915_gem_shrink_all(struct drm_i915_private *dev_priv);
>>>>>>> d8ec26d7
static void i915_gem_object_truncate(struct drm_i915_gem_object *obj);

static bool cpu_cache_is_coherent(struct drm_device *dev,
				  enum i915_cache_level level)
{
	return HAS_LLC(dev) || level != I915_CACHE_NONE;
}

static bool cpu_write_needs_clflush(struct drm_i915_gem_object *obj)
{
	if (!cpu_cache_is_coherent(obj->base.dev, obj->cache_level))
		return true;

	return obj->pin_display;
}

static inline void i915_gem_object_fence_lost(struct drm_i915_gem_object *obj)
{
	if (obj->tiling_mode)
		i915_gem_release_mmap(obj);

	/* As we do not have an associated fence register, we will force
	 * a tiling change if we ever need to acquire one.
	 */
	obj->fence_dirty = false;
	obj->fence_reg = I915_FENCE_REG_NONE;
}

/* some bookkeeping */
static void i915_gem_info_add_obj(struct drm_i915_private *dev_priv,
				  size_t size)
{
	spin_lock(&dev_priv->mm.object_stat_lock);
	dev_priv->mm.object_count++;
	dev_priv->mm.object_memory += size;
	spin_unlock(&dev_priv->mm.object_stat_lock);
}

static void i915_gem_info_remove_obj(struct drm_i915_private *dev_priv,
				     size_t size)
{
	spin_lock(&dev_priv->mm.object_stat_lock);
	dev_priv->mm.object_count--;
	dev_priv->mm.object_memory -= size;
	spin_unlock(&dev_priv->mm.object_stat_lock);
}

static int
i915_gem_wait_for_error(struct i915_gpu_error *error)
{
	int ret;

#define EXIT_COND (!i915_reset_in_progress(error) || \
		   i915_terminally_wedged(error))
	if (EXIT_COND)
		return 0;

	/*
	 * Only wait 10 seconds for the gpu reset to complete to avoid hanging
	 * userspace. If it takes that long something really bad is going on and
	 * we should simply try to bail out and fail as gracefully as possible.
	 */
	ret = wait_event_interruptible_timeout(error->reset_queue,
					       EXIT_COND,
					       10*HZ);
	if (ret == 0) {
		DRM_ERROR("Timed out waiting for the gpu reset to complete\n");
		return -EIO;
	} else if (ret < 0) {
		return ret;
	}
#undef EXIT_COND

	return 0;
}

int i915_mutex_lock_interruptible(struct drm_device *dev)
{
	struct drm_i915_private *dev_priv = dev->dev_private;
	int ret;

	ret = i915_gem_wait_for_error(&dev_priv->gpu_error);
	if (ret)
		return ret;

	ret = mutex_lock_interruptible(&dev->struct_mutex);
	if (ret)
		return ret;

	WARN_ON(i915_verify_lists(dev));
	return 0;
}

static inline bool
i915_gem_object_is_inactive(struct drm_i915_gem_object *obj)
{
	return i915_gem_obj_bound_any(obj) && !obj->active;
}

int
i915_gem_init_ioctl(struct drm_device *dev, void *data,
		    struct drm_file *file)
{
	struct drm_i915_private *dev_priv = dev->dev_private;
	struct drm_i915_gem_init *args = data;

	if (drm_core_check_feature(dev, DRIVER_MODESET))
		return -ENODEV;

	if (args->gtt_start >= args->gtt_end ||
	    (args->gtt_end | args->gtt_start) & (PAGE_SIZE - 1))
		return -EINVAL;

	/* GEM with user mode setting was never supported on ilk and later. */
	if (INTEL_INFO(dev)->gen >= 5)
		return -ENODEV;

	mutex_lock(&dev->struct_mutex);
	i915_gem_setup_global_gtt(dev, args->gtt_start, args->gtt_end,
				  args->gtt_end);
	dev_priv->gtt.mappable_end = args->gtt_end;
	mutex_unlock(&dev->struct_mutex);

	return 0;
}

int
i915_gem_get_aperture_ioctl(struct drm_device *dev, void *data,
			    struct drm_file *file)
{
	struct drm_i915_private *dev_priv = dev->dev_private;
	struct drm_i915_gem_get_aperture *args = data;
	struct drm_i915_gem_object *obj;
	size_t pinned;

	pinned = 0;
	mutex_lock(&dev->struct_mutex);
	list_for_each_entry(obj, &dev_priv->mm.bound_list, global_list)
		if (obj->pin_count)
			pinned += i915_gem_obj_ggtt_size(obj);
	mutex_unlock(&dev->struct_mutex);

	args->aper_size = dev_priv->gtt.base.total;
	args->aper_available_size = args->aper_size - pinned;

	return 0;
}

void *i915_gem_object_alloc(struct drm_device *dev)
{
	struct drm_i915_private *dev_priv = dev->dev_private;
	return kmem_cache_zalloc(dev_priv->slab, GFP_KERNEL);
}

void i915_gem_object_free(struct drm_i915_gem_object *obj)
{
	struct drm_i915_private *dev_priv = obj->base.dev->dev_private;
	kmem_cache_free(dev_priv->slab, obj);
}

static int
i915_gem_create(struct drm_file *file,
		struct drm_device *dev,
		uint64_t size,
		uint32_t *handle_p)
{
	struct drm_i915_gem_object *obj;
	int ret;
	u32 handle;

	size = roundup(size, PAGE_SIZE);
	if (size == 0)
		return -EINVAL;

	/* Allocate the new object */
	obj = i915_gem_alloc_object(dev, size);
	if (obj == NULL)
		return -ENOMEM;

	ret = drm_gem_handle_create(file, &obj->base, &handle);
	/* drop reference from allocate - handle holds it now */
	drm_gem_object_unreference_unlocked(&obj->base);
	if (ret)
		return ret;

	*handle_p = handle;
	return 0;
}

int
i915_gem_dumb_create(struct drm_file *file,
		     struct drm_device *dev,
		     struct drm_mode_create_dumb *args)
{
	/* have to work out size/pitch and return them */
	args->pitch = ALIGN(args->width * DIV_ROUND_UP(args->bpp, 8), 64);
	args->size = args->pitch * args->height;
	return i915_gem_create(file, dev,
			       args->size, &args->handle);
}

/**
 * Creates a new mm object and returns a handle to it.
 */
int
i915_gem_create_ioctl(struct drm_device *dev, void *data,
		      struct drm_file *file)
{
	struct drm_i915_gem_create *args = data;

	return i915_gem_create(file, dev,
			       args->size, &args->handle);
}

static inline int
__copy_to_user_swizzled(char __user *cpu_vaddr,
			const char *gpu_vaddr, int gpu_offset,
			int length)
{
	int ret, cpu_offset = 0;

	while (length > 0) {
		int cacheline_end = ALIGN(gpu_offset + 1, 64);
		int this_length = min(cacheline_end - gpu_offset, length);
		int swizzled_gpu_offset = gpu_offset ^ 64;

		ret = __copy_to_user(cpu_vaddr + cpu_offset,
				     gpu_vaddr + swizzled_gpu_offset,
				     this_length);
		if (ret)
			return ret + length;

		cpu_offset += this_length;
		gpu_offset += this_length;
		length -= this_length;
	}

	return 0;
}

static inline int
__copy_from_user_swizzled(char *gpu_vaddr, int gpu_offset,
			  const char __user *cpu_vaddr,
			  int length)
{
	int ret, cpu_offset = 0;

	while (length > 0) {
		int cacheline_end = ALIGN(gpu_offset + 1, 64);
		int this_length = min(cacheline_end - gpu_offset, length);
		int swizzled_gpu_offset = gpu_offset ^ 64;

		ret = __copy_from_user(gpu_vaddr + swizzled_gpu_offset,
				       cpu_vaddr + cpu_offset,
				       this_length);
		if (ret)
			return ret + length;

		cpu_offset += this_length;
		gpu_offset += this_length;
		length -= this_length;
	}

	return 0;
}

/* Per-page copy function for the shmem pread fastpath.
 * Flushes invalid cachelines before reading the target if
 * needs_clflush is set. */
static int
shmem_pread_fast(struct page *page, int shmem_page_offset, int page_length,
		 char __user *user_data,
		 bool page_do_bit17_swizzling, bool needs_clflush)
{
	char *vaddr;
	int ret;

	if (unlikely(page_do_bit17_swizzling))
		return -EINVAL;

	vaddr = kmap_atomic(page);
	if (needs_clflush)
		drm_clflush_virt_range(vaddr + shmem_page_offset,
				       page_length);
	ret = __copy_to_user_inatomic(user_data,
				      vaddr + shmem_page_offset,
				      page_length);
	kunmap_atomic(vaddr);

	return ret ? -EFAULT : 0;
}

static void
shmem_clflush_swizzled_range(char *addr, unsigned long length,
			     bool swizzled)
{
	if (unlikely(swizzled)) {
		unsigned long start = (unsigned long) addr;
		unsigned long end = (unsigned long) addr + length;

		/* For swizzling simply ensure that we always flush both
		 * channels. Lame, but simple and it works. Swizzled
		 * pwrite/pread is far from a hotpath - current userspace
		 * doesn't use it at all. */
		start = round_down(start, 128);
		end = round_up(end, 128);

		drm_clflush_virt_range((void *)start, end - start);
	} else {
		drm_clflush_virt_range(addr, length);
	}

}

/* Only difference to the fast-path function is that this can handle bit17
 * and uses non-atomic copy and kmap functions. */
static int
shmem_pread_slow(struct page *page, int shmem_page_offset, int page_length,
		 char __user *user_data,
		 bool page_do_bit17_swizzling, bool needs_clflush)
{
	char *vaddr;
	int ret;

	vaddr = kmap(page);
	if (needs_clflush)
		shmem_clflush_swizzled_range(vaddr + shmem_page_offset,
					     page_length,
					     page_do_bit17_swizzling);

	if (page_do_bit17_swizzling)
		ret = __copy_to_user_swizzled(user_data,
					      vaddr, shmem_page_offset,
					      page_length);
	else
		ret = __copy_to_user(user_data,
				     vaddr + shmem_page_offset,
				     page_length);
	kunmap(page);

	return ret ? - EFAULT : 0;
}

static int
i915_gem_shmem_pread(struct drm_device *dev,
		     struct drm_i915_gem_object *obj,
		     struct drm_i915_gem_pread *args,
		     struct drm_file *file)
{
	char __user *user_data;
	ssize_t remain;
	loff_t offset;
	int shmem_page_offset, page_length, ret = 0;
	int obj_do_bit17_swizzling, page_do_bit17_swizzling;
	int prefaulted = 0;
	int needs_clflush = 0;
	struct sg_page_iter sg_iter;

	user_data = to_user_ptr(args->data_ptr);
	remain = args->size;

	obj_do_bit17_swizzling = i915_gem_object_needs_bit17_swizzle(obj);

	if (!(obj->base.read_domains & I915_GEM_DOMAIN_CPU)) {
		/* If we're not in the cpu read domain, set ourself into the gtt
		 * read domain and manually flush cachelines (if required). This
		 * optimizes for the case when the gpu will dirty the data
		 * anyway again before the next pread happens. */
		needs_clflush = !cpu_cache_is_coherent(dev, obj->cache_level);
<<<<<<< HEAD
		if (i915_gem_obj_bound_any(obj)) {
			ret = i915_gem_object_set_to_gtt_domain(obj, false);
			if (ret)
				return ret;
		}
=======
		ret = i915_gem_object_wait_rendering(obj, true);
		if (ret)
			return ret;
>>>>>>> d8ec26d7
	}

	ret = i915_gem_object_get_pages(obj);
	if (ret)
		return ret;

	i915_gem_object_pin_pages(obj);

	offset = args->offset;

	for_each_sg_page(obj->pages->sgl, &sg_iter, obj->pages->nents,
			 offset >> PAGE_SHIFT) {
		struct page *page = sg_page_iter_page(&sg_iter);

		if (remain <= 0)
			break;

		/* Operation in this page
		 *
		 * shmem_page_offset = offset within page in shmem file
		 * page_length = bytes to copy for this page
		 */
		shmem_page_offset = offset_in_page(offset);
		page_length = remain;
		if ((shmem_page_offset + page_length) > PAGE_SIZE)
			page_length = PAGE_SIZE - shmem_page_offset;

		page_do_bit17_swizzling = obj_do_bit17_swizzling &&
			(page_to_phys(page) & (1 << 17)) != 0;

		ret = shmem_pread_fast(page, shmem_page_offset, page_length,
				       user_data, page_do_bit17_swizzling,
				       needs_clflush);
		if (ret == 0)
			goto next_page;

		mutex_unlock(&dev->struct_mutex);

		if (likely(!i915_prefault_disable) && !prefaulted) {
			ret = fault_in_multipages_writeable(user_data, remain);
			/* Userspace is tricking us, but we've already clobbered
			 * its pages with the prefault and promised to write the
			 * data up to the first fault. Hence ignore any errors
			 * and just continue. */
			(void)ret;
			prefaulted = 1;
		}

		ret = shmem_pread_slow(page, shmem_page_offset, page_length,
				       user_data, page_do_bit17_swizzling,
				       needs_clflush);

		mutex_lock(&dev->struct_mutex);

next_page:
		mark_page_accessed(page);

		if (ret)
			goto out;

		remain -= page_length;
		user_data += page_length;
		offset += page_length;
	}

out:
	i915_gem_object_unpin_pages(obj);

	return ret;
}

/**
 * Reads data from the object referenced by handle.
 *
 * On error, the contents of *data are undefined.
 */
int
i915_gem_pread_ioctl(struct drm_device *dev, void *data,
		     struct drm_file *file)
{
	struct drm_i915_gem_pread *args = data;
	struct drm_i915_gem_object *obj;
	int ret = 0;

	if (args->size == 0)
		return 0;

	if (!access_ok(VERIFY_WRITE,
		       to_user_ptr(args->data_ptr),
		       args->size))
		return -EFAULT;

	ret = i915_mutex_lock_interruptible(dev);
	if (ret)
		return ret;

	obj = to_intel_bo(drm_gem_object_lookup(dev, file, args->handle));
	if (&obj->base == NULL) {
		ret = -ENOENT;
		goto unlock;
	}

	/* Bounds check source.  */
	if (args->offset > obj->base.size ||
	    args->size > obj->base.size - args->offset) {
		ret = -EINVAL;
		goto out;
	}

	/* prime objects have no backing filp to GEM pread/pwrite
	 * pages from.
	 */
	if (!obj->base.filp) {
		ret = -EINVAL;
		goto out;
	}

	trace_i915_gem_object_pread(obj, args->offset, args->size);

	ret = i915_gem_shmem_pread(dev, obj, args, file);

out:
	drm_gem_object_unreference(&obj->base);
unlock:
	mutex_unlock(&dev->struct_mutex);
	return ret;
}

/* This is the fast write path which cannot handle
 * page faults in the source data
 */

static inline int
fast_user_write(struct io_mapping *mapping,
		loff_t page_base, int page_offset,
		char __user *user_data,
		int length)
{
	void __iomem *vaddr_atomic;
	void *vaddr;
	unsigned long unwritten;

	vaddr_atomic = io_mapping_map_atomic_wc(mapping, page_base);
	/* We can use the cpu mem copy function because this is X86. */
	vaddr = (void __force*)vaddr_atomic + page_offset;
	unwritten = __copy_from_user_inatomic_nocache(vaddr,
						      user_data, length);
	io_mapping_unmap_atomic(vaddr_atomic);
	return unwritten;
}

/**
 * This is the fast pwrite path, where we copy the data directly from the
 * user into the GTT, uncached.
 */
static int
i915_gem_gtt_pwrite_fast(struct drm_device *dev,
			 struct drm_i915_gem_object *obj,
			 struct drm_i915_gem_pwrite *args,
			 struct drm_file *file)
{
	drm_i915_private_t *dev_priv = dev->dev_private;
	ssize_t remain;
	loff_t offset, page_base;
	char __user *user_data;
	int page_offset, page_length, ret;

	ret = i915_gem_obj_ggtt_pin(obj, 0, true, true);
	if (ret)
		goto out;

	ret = i915_gem_object_set_to_gtt_domain(obj, true);
	if (ret)
		goto out_unpin;

	ret = i915_gem_object_put_fence(obj);
	if (ret)
		goto out_unpin;

	user_data = to_user_ptr(args->data_ptr);
	remain = args->size;

	offset = i915_gem_obj_ggtt_offset(obj) + args->offset;

	while (remain > 0) {
		/* Operation in this page
		 *
		 * page_base = page offset within aperture
		 * page_offset = offset within page
		 * page_length = bytes to copy for this page
		 */
		page_base = offset & PAGE_MASK;
		page_offset = offset_in_page(offset);
		page_length = remain;
		if ((page_offset + remain) > PAGE_SIZE)
			page_length = PAGE_SIZE - page_offset;

		/* If we get a fault while copying data, then (presumably) our
		 * source page isn't available.  Return the error and we'll
		 * retry in the slow path.
		 */
		if (fast_user_write(dev_priv->gtt.mappable, page_base,
				    page_offset, user_data, page_length)) {
			ret = -EFAULT;
			goto out_unpin;
		}

		remain -= page_length;
		user_data += page_length;
		offset += page_length;
	}

out_unpin:
	i915_gem_object_unpin(obj);
out:
	return ret;
}

/* Per-page copy function for the shmem pwrite fastpath.
 * Flushes invalid cachelines before writing to the target if
 * needs_clflush_before is set and flushes out any written cachelines after
 * writing if needs_clflush is set. */
static int
shmem_pwrite_fast(struct page *page, int shmem_page_offset, int page_length,
		  char __user *user_data,
		  bool page_do_bit17_swizzling,
		  bool needs_clflush_before,
		  bool needs_clflush_after)
{
	char *vaddr;
	int ret;

	if (unlikely(page_do_bit17_swizzling))
		return -EINVAL;

	vaddr = kmap_atomic(page);
	if (needs_clflush_before)
		drm_clflush_virt_range(vaddr + shmem_page_offset,
				       page_length);
	ret = __copy_from_user_inatomic_nocache(vaddr + shmem_page_offset,
						user_data,
						page_length);
	if (needs_clflush_after)
		drm_clflush_virt_range(vaddr + shmem_page_offset,
				       page_length);
	kunmap_atomic(vaddr);

	return ret ? -EFAULT : 0;
}

/* Only difference to the fast-path function is that this can handle bit17
 * and uses non-atomic copy and kmap functions. */
static int
shmem_pwrite_slow(struct page *page, int shmem_page_offset, int page_length,
		  char __user *user_data,
		  bool page_do_bit17_swizzling,
		  bool needs_clflush_before,
		  bool needs_clflush_after)
{
	char *vaddr;
	int ret;

	vaddr = kmap(page);
	if (unlikely(needs_clflush_before || page_do_bit17_swizzling))
		shmem_clflush_swizzled_range(vaddr + shmem_page_offset,
					     page_length,
					     page_do_bit17_swizzling);
	if (page_do_bit17_swizzling)
		ret = __copy_from_user_swizzled(vaddr, shmem_page_offset,
						user_data,
						page_length);
	else
		ret = __copy_from_user(vaddr + shmem_page_offset,
				       user_data,
				       page_length);
	if (needs_clflush_after)
		shmem_clflush_swizzled_range(vaddr + shmem_page_offset,
					     page_length,
					     page_do_bit17_swizzling);
	kunmap(page);

	return ret ? -EFAULT : 0;
}

static int
i915_gem_shmem_pwrite(struct drm_device *dev,
		      struct drm_i915_gem_object *obj,
		      struct drm_i915_gem_pwrite *args,
		      struct drm_file *file)
{
	ssize_t remain;
	loff_t offset;
	char __user *user_data;
	int shmem_page_offset, page_length, ret = 0;
	int obj_do_bit17_swizzling, page_do_bit17_swizzling;
	int hit_slowpath = 0;
	int needs_clflush_after = 0;
	int needs_clflush_before = 0;
	struct sg_page_iter sg_iter;

	user_data = to_user_ptr(args->data_ptr);
	remain = args->size;

	obj_do_bit17_swizzling = i915_gem_object_needs_bit17_swizzle(obj);

	if (obj->base.write_domain != I915_GEM_DOMAIN_CPU) {
		/* If we're not in the cpu write domain, set ourself into the gtt
		 * write domain and manually flush cachelines (if required). This
		 * optimizes for the case when the gpu will use the data
		 * right away and we therefore have to clflush anyway. */
		needs_clflush_after = cpu_write_needs_clflush(obj);
<<<<<<< HEAD
		if (i915_gem_obj_bound_any(obj)) {
			ret = i915_gem_object_set_to_gtt_domain(obj, true);
			if (ret)
				return ret;
		}
=======
		ret = i915_gem_object_wait_rendering(obj, false);
		if (ret)
			return ret;
>>>>>>> d8ec26d7
	}
	/* Same trick applies to invalidate partially written cachelines read
	 * before writing. */
	if ((obj->base.read_domains & I915_GEM_DOMAIN_CPU) == 0)
		needs_clflush_before =
			!cpu_cache_is_coherent(dev, obj->cache_level);

	ret = i915_gem_object_get_pages(obj);
	if (ret)
		return ret;

	i915_gem_object_pin_pages(obj);

	offset = args->offset;
	obj->dirty = 1;

	for_each_sg_page(obj->pages->sgl, &sg_iter, obj->pages->nents,
			 offset >> PAGE_SHIFT) {
		struct page *page = sg_page_iter_page(&sg_iter);
		int partial_cacheline_write;

		if (remain <= 0)
			break;

		/* Operation in this page
		 *
		 * shmem_page_offset = offset within page in shmem file
		 * page_length = bytes to copy for this page
		 */
		shmem_page_offset = offset_in_page(offset);

		page_length = remain;
		if ((shmem_page_offset + page_length) > PAGE_SIZE)
			page_length = PAGE_SIZE - shmem_page_offset;

		/* If we don't overwrite a cacheline completely we need to be
		 * careful to have up-to-date data by first clflushing. Don't
		 * overcomplicate things and flush the entire patch. */
		partial_cacheline_write = needs_clflush_before &&
			((shmem_page_offset | page_length)
				& (boot_cpu_data.x86_clflush_size - 1));

		page_do_bit17_swizzling = obj_do_bit17_swizzling &&
			(page_to_phys(page) & (1 << 17)) != 0;

		ret = shmem_pwrite_fast(page, shmem_page_offset, page_length,
					user_data, page_do_bit17_swizzling,
					partial_cacheline_write,
					needs_clflush_after);
		if (ret == 0)
			goto next_page;

		hit_slowpath = 1;
		mutex_unlock(&dev->struct_mutex);
		ret = shmem_pwrite_slow(page, shmem_page_offset, page_length,
					user_data, page_do_bit17_swizzling,
					partial_cacheline_write,
					needs_clflush_after);

		mutex_lock(&dev->struct_mutex);

next_page:
		set_page_dirty(page);
		mark_page_accessed(page);

		if (ret)
			goto out;

		remain -= page_length;
		user_data += page_length;
		offset += page_length;
	}

out:
	i915_gem_object_unpin_pages(obj);

	if (hit_slowpath) {
		/*
		 * Fixup: Flush cpu caches in case we didn't flush the dirty
		 * cachelines in-line while writing and the object moved
		 * out of the cpu write domain while we've dropped the lock.
		 */
		if (!needs_clflush_after &&
		    obj->base.write_domain != I915_GEM_DOMAIN_CPU) {
			if (i915_gem_clflush_object(obj, obj->pin_display))
				i915_gem_chipset_flush(dev);
		}
	}

	if (needs_clflush_after)
		i915_gem_chipset_flush(dev);

	return ret;
}

/**
 * Writes data to the object referenced by handle.
 *
 * On error, the contents of the buffer that were to be modified are undefined.
 */
int
i915_gem_pwrite_ioctl(struct drm_device *dev, void *data,
		      struct drm_file *file)
{
	struct drm_i915_gem_pwrite *args = data;
	struct drm_i915_gem_object *obj;
	int ret;

	if (args->size == 0)
		return 0;

	if (!access_ok(VERIFY_READ,
		       to_user_ptr(args->data_ptr),
		       args->size))
		return -EFAULT;

	if (likely(!i915_prefault_disable)) {
		ret = fault_in_multipages_readable(to_user_ptr(args->data_ptr),
						   args->size);
		if (ret)
			return -EFAULT;
	}

	ret = i915_mutex_lock_interruptible(dev);
	if (ret)
		return ret;

	obj = to_intel_bo(drm_gem_object_lookup(dev, file, args->handle));
	if (&obj->base == NULL) {
		ret = -ENOENT;
		goto unlock;
	}

	/* Bounds check destination. */
	if (args->offset > obj->base.size ||
	    args->size > obj->base.size - args->offset) {
		ret = -EINVAL;
		goto out;
	}

	/* prime objects have no backing filp to GEM pread/pwrite
	 * pages from.
	 */
	if (!obj->base.filp) {
		ret = -EINVAL;
		goto out;
	}

	trace_i915_gem_object_pwrite(obj, args->offset, args->size);

	ret = -EFAULT;
	/* We can only do the GTT pwrite on untiled buffers, as otherwise
	 * it would end up going through the fenced access, and we'll get
	 * different detiling behavior between reading and writing.
	 * pread/pwrite currently are reading and writing from the CPU
	 * perspective, requiring manual detiling by the client.
	 */
	if (obj->phys_obj) {
		ret = i915_gem_phys_pwrite(dev, obj, args, file);
		goto out;
	}

	if (obj->tiling_mode == I915_TILING_NONE &&
	    obj->base.write_domain != I915_GEM_DOMAIN_CPU &&
	    cpu_write_needs_clflush(obj)) {
		ret = i915_gem_gtt_pwrite_fast(dev, obj, args, file);
		/* Note that the gtt paths might fail with non-page-backed user
		 * pointers (e.g. gtt mappings when moving data between
		 * textures). Fallback to the shmem path in that case. */
	}

	if (ret == -EFAULT || ret == -ENOSPC)
		ret = i915_gem_shmem_pwrite(dev, obj, args, file);

out:
	drm_gem_object_unreference(&obj->base);
unlock:
	mutex_unlock(&dev->struct_mutex);
	return ret;
}

int
i915_gem_check_wedge(struct i915_gpu_error *error,
		     bool interruptible)
{
	if (i915_reset_in_progress(error)) {
		/* Non-interruptible callers can't handle -EAGAIN, hence return
		 * -EIO unconditionally for these. */
		if (!interruptible)
			return -EIO;

		/* Recovery complete, but the reset failed ... */
		if (i915_terminally_wedged(error))
			return -EIO;

		return -EAGAIN;
	}

	return 0;
}

/*
 * Compare seqno against outstanding lazy request. Emit a request if they are
 * equal.
 */
static int
i915_gem_check_olr(struct intel_ring_buffer *ring, u32 seqno)
{
	int ret;

	BUG_ON(!mutex_is_locked(&ring->dev->struct_mutex));

	ret = 0;
	if (seqno == ring->outstanding_lazy_seqno)
		ret = i915_add_request(ring, NULL);

	return ret;
}

static void fake_irq(unsigned long data)
{
	wake_up_process((struct task_struct *)data);
}

static bool missed_irq(struct drm_i915_private *dev_priv,
		       struct intel_ring_buffer *ring)
{
	return test_bit(ring->id, &dev_priv->gpu_error.missed_irq_rings);
}

static bool can_wait_boost(struct drm_i915_file_private *file_priv)
{
	if (file_priv == NULL)
		return true;

	return !atomic_xchg(&file_priv->rps_wait_boost, true);
}

/**
 * __wait_seqno - wait until execution of seqno has finished
 * @ring: the ring expected to report seqno
 * @seqno: duh!
 * @reset_counter: reset sequence associated with the given seqno
 * @interruptible: do an interruptible wait (normally yes)
 * @timeout: in - how long to wait (NULL forever); out - how much time remaining
 *
 * Note: It is of utmost importance that the passed in seqno and reset_counter
 * values have been read by the caller in an smp safe manner. Where read-side
 * locks are involved, it is sufficient to read the reset_counter before
 * unlocking the lock that protects the seqno. For lockless tricks, the
 * reset_counter _must_ be read before, and an appropriate smp_rmb must be
 * inserted.
 *
 * Returns 0 if the seqno was found within the alloted time. Else returns the
 * errno with remaining time filled in timeout argument.
 */
static int __wait_seqno(struct intel_ring_buffer *ring, u32 seqno,
			unsigned reset_counter,
			bool interruptible,
			struct timespec *timeout,
			struct drm_i915_file_private *file_priv)
{
	drm_i915_private_t *dev_priv = ring->dev->dev_private;
	struct timespec before, now;
	DEFINE_WAIT(wait);
	long timeout_jiffies;
	int ret;

	WARN(dev_priv->pc8.irqs_disabled, "IRQs disabled\n");

	if (i915_seqno_passed(ring->get_seqno(ring, true), seqno))
		return 0;

	timeout_jiffies = timeout ? timespec_to_jiffies_timeout(timeout) : 1;

	if (dev_priv->info->gen >= 6 && can_wait_boost(file_priv)) {
		gen6_rps_boost(dev_priv);
		if (file_priv)
			mod_delayed_work(dev_priv->wq,
					 &file_priv->mm.idle_work,
					 msecs_to_jiffies(100));
	}

	if (!(dev_priv->gpu_error.test_irq_rings & intel_ring_flag(ring)) &&
	    WARN_ON(!ring->irq_get(ring)))
		return -ENODEV;

	/* Record current time in case interrupted by signal, or wedged */
	trace_i915_gem_request_wait_begin(ring, seqno);
	getrawmonotonic(&before);
	for (;;) {
		struct timer_list timer;
		unsigned long expire;

		prepare_to_wait(&ring->irq_queue, &wait,
				interruptible ? TASK_INTERRUPTIBLE : TASK_UNINTERRUPTIBLE);

		/* We need to check whether any gpu reset happened in between
		 * the caller grabbing the seqno and now ... */
		if (reset_counter != atomic_read(&dev_priv->gpu_error.reset_counter)) {
			/* ... but upgrade the -EAGAIN to an -EIO if the gpu
			 * is truely gone. */
			ret = i915_gem_check_wedge(&dev_priv->gpu_error, interruptible);
			if (ret == 0)
				ret = -EAGAIN;
			break;
		}

		if (i915_seqno_passed(ring->get_seqno(ring, false), seqno)) {
			ret = 0;
			break;
		}

		if (interruptible && signal_pending(current)) {
			ret = -ERESTARTSYS;
			break;
		}

		if (timeout_jiffies <= 0) {
			ret = -ETIME;
			break;
		}

		timer.function = NULL;
		if (timeout || missed_irq(dev_priv, ring)) {
			setup_timer_on_stack(&timer, fake_irq, (unsigned long)current);
			expire = jiffies + (missed_irq(dev_priv, ring) ? 1: timeout_jiffies);
			mod_timer(&timer, expire);
		}

		io_schedule();

		if (timeout)
			timeout_jiffies = expire - jiffies;

		if (timer.function) {
			del_singleshot_timer_sync(&timer);
			destroy_timer_on_stack(&timer);
		}
	}
	getrawmonotonic(&now);
	trace_i915_gem_request_wait_end(ring, seqno);

	ring->irq_put(ring);

	finish_wait(&ring->irq_queue, &wait);

	if (timeout) {
		struct timespec sleep_time = timespec_sub(now, before);
		*timeout = timespec_sub(*timeout, sleep_time);
		if (!timespec_valid(timeout)) /* i.e. negative time remains */
			set_normalized_timespec(timeout, 0, 0);
	}

	return ret;
}

/**
 * Waits for a sequence number to be signaled, and cleans up the
 * request and object lists appropriately for that event.
 */
int
i915_wait_seqno(struct intel_ring_buffer *ring, uint32_t seqno)
{
	struct drm_device *dev = ring->dev;
	struct drm_i915_private *dev_priv = dev->dev_private;
	bool interruptible = dev_priv->mm.interruptible;
	int ret;

	BUG_ON(!mutex_is_locked(&dev->struct_mutex));
	BUG_ON(seqno == 0);

	ret = i915_gem_check_wedge(&dev_priv->gpu_error, interruptible);
	if (ret)
		return ret;

	ret = i915_gem_check_olr(ring, seqno);
	if (ret)
		return ret;

	return __wait_seqno(ring, seqno,
			    atomic_read(&dev_priv->gpu_error.reset_counter),
			    interruptible, NULL, NULL);
}

static int
i915_gem_object_wait_rendering__tail(struct drm_i915_gem_object *obj,
				     struct intel_ring_buffer *ring)
{
	i915_gem_retire_requests_ring(ring);

	/* Manually manage the write flush as we may have not yet
	 * retired the buffer.
	 *
	 * Note that the last_write_seqno is always the earlier of
	 * the two (read/write) seqno, so if we haved successfully waited,
	 * we know we have passed the last write.
	 */
	obj->last_write_seqno = 0;
	obj->base.write_domain &= ~I915_GEM_GPU_DOMAINS;

	return 0;
}

/**
 * Ensures that all rendering to the object has completed and the object is
 * safe to unbind from the GTT or access from the CPU.
 */
static __must_check int
i915_gem_object_wait_rendering(struct drm_i915_gem_object *obj,
			       bool readonly)
{
	struct intel_ring_buffer *ring = obj->ring;
	u32 seqno;
	int ret;

	seqno = readonly ? obj->last_write_seqno : obj->last_read_seqno;
	if (seqno == 0)
		return 0;

	ret = i915_wait_seqno(ring, seqno);
	if (ret)
		return ret;

	return i915_gem_object_wait_rendering__tail(obj, ring);
}

/* A nonblocking variant of the above wait. This is a highly dangerous routine
 * as the object state may change during this call.
 */
static __must_check int
i915_gem_object_wait_rendering__nonblocking(struct drm_i915_gem_object *obj,
					    struct drm_file *file,
					    bool readonly)
{
	struct drm_device *dev = obj->base.dev;
	struct drm_i915_private *dev_priv = dev->dev_private;
	struct intel_ring_buffer *ring = obj->ring;
	unsigned reset_counter;
	u32 seqno;
	int ret;

	BUG_ON(!mutex_is_locked(&dev->struct_mutex));
	BUG_ON(!dev_priv->mm.interruptible);

	seqno = readonly ? obj->last_write_seqno : obj->last_read_seqno;
	if (seqno == 0)
		return 0;

	ret = i915_gem_check_wedge(&dev_priv->gpu_error, true);
	if (ret)
		return ret;

	ret = i915_gem_check_olr(ring, seqno);
	if (ret)
		return ret;

	reset_counter = atomic_read(&dev_priv->gpu_error.reset_counter);
	mutex_unlock(&dev->struct_mutex);
	ret = __wait_seqno(ring, seqno, reset_counter, true, NULL, file->driver_priv);
	mutex_lock(&dev->struct_mutex);
	if (ret)
		return ret;

	return i915_gem_object_wait_rendering__tail(obj, ring);
}

/**
 * Called when user space prepares to use an object with the CPU, either
 * through the mmap ioctl's mapping or a GTT mapping.
 */
int
i915_gem_set_domain_ioctl(struct drm_device *dev, void *data,
			  struct drm_file *file)
{
	struct drm_i915_gem_set_domain *args = data;
	struct drm_i915_gem_object *obj;
	uint32_t read_domains = args->read_domains;
	uint32_t write_domain = args->write_domain;
	int ret;

	/* Only handle setting domains to types used by the CPU. */
	if (write_domain & I915_GEM_GPU_DOMAINS)
		return -EINVAL;

	if (read_domains & I915_GEM_GPU_DOMAINS)
		return -EINVAL;

	/* Having something in the write domain implies it's in the read
	 * domain, and only that read domain.  Enforce that in the request.
	 */
	if (write_domain != 0 && read_domains != write_domain)
		return -EINVAL;

	ret = i915_mutex_lock_interruptible(dev);
	if (ret)
		return ret;

	obj = to_intel_bo(drm_gem_object_lookup(dev, file, args->handle));
	if (&obj->base == NULL) {
		ret = -ENOENT;
		goto unlock;
	}

	/* Try to flush the object off the GPU without holding the lock.
	 * We will repeat the flush holding the lock in the normal manner
	 * to catch cases where we are gazumped.
	 */
	ret = i915_gem_object_wait_rendering__nonblocking(obj, file, !write_domain);
	if (ret)
		goto unref;

	if (read_domains & I915_GEM_DOMAIN_GTT) {
		ret = i915_gem_object_set_to_gtt_domain(obj, write_domain != 0);

		/* Silently promote "you're not bound, there was nothing to do"
		 * to success, since the client was just asking us to
		 * make sure everything was done.
		 */
		if (ret == -EINVAL)
			ret = 0;
	} else {
		ret = i915_gem_object_set_to_cpu_domain(obj, write_domain != 0);
	}

unref:
	drm_gem_object_unreference(&obj->base);
unlock:
	mutex_unlock(&dev->struct_mutex);
	return ret;
}

/**
 * Called when user space has done writes to this buffer
 */
int
i915_gem_sw_finish_ioctl(struct drm_device *dev, void *data,
			 struct drm_file *file)
{
	struct drm_i915_gem_sw_finish *args = data;
	struct drm_i915_gem_object *obj;
	int ret = 0;

	ret = i915_mutex_lock_interruptible(dev);
	if (ret)
		return ret;

	obj = to_intel_bo(drm_gem_object_lookup(dev, file, args->handle));
	if (&obj->base == NULL) {
		ret = -ENOENT;
		goto unlock;
	}

	/* Pinned buffers may be scanout, so flush the cache */
	if (obj->pin_display)
		i915_gem_object_flush_cpu_write_domain(obj, true);

	drm_gem_object_unreference(&obj->base);
unlock:
	mutex_unlock(&dev->struct_mutex);
	return ret;
}

/**
 * Maps the contents of an object, returning the address it is mapped
 * into.
 *
 * While the mapping holds a reference on the contents of the object, it doesn't
 * imply a ref on the object itself.
 */
int
i915_gem_mmap_ioctl(struct drm_device *dev, void *data,
		    struct drm_file *file)
{
	struct drm_i915_gem_mmap *args = data;
	struct drm_gem_object *obj;
	unsigned long addr;

	obj = drm_gem_object_lookup(dev, file, args->handle);
	if (obj == NULL)
		return -ENOENT;

	/* prime objects have no backing filp to GEM mmap
	 * pages from.
	 */
	if (!obj->filp) {
		drm_gem_object_unreference_unlocked(obj);
		return -EINVAL;
	}

	addr = vm_mmap(obj->filp, 0, args->size,
		       PROT_READ | PROT_WRITE, MAP_SHARED,
		       args->offset);
	drm_gem_object_unreference_unlocked(obj);
	if (IS_ERR((void *)addr))
		return addr;

	args->addr_ptr = (uint64_t) addr;

	return 0;
}

/**
 * i915_gem_fault - fault a page into the GTT
 * vma: VMA in question
 * vmf: fault info
 *
 * The fault handler is set up by drm_gem_mmap() when a object is GTT mapped
 * from userspace.  The fault handler takes care of binding the object to
 * the GTT (if needed), allocating and programming a fence register (again,
 * only if needed based on whether the old reg is still valid or the object
 * is tiled) and inserting a new PTE into the faulting process.
 *
 * Note that the faulting process may involve evicting existing objects
 * from the GTT and/or fence registers to make room.  So performance may
 * suffer if the GTT working set is large or there are few fence registers
 * left.
 */
int i915_gem_fault(struct vm_area_struct *vma, struct vm_fault *vmf)
{
	struct drm_i915_gem_object *obj = to_intel_bo(vma->vm_private_data);
	struct drm_device *dev = obj->base.dev;
	drm_i915_private_t *dev_priv = dev->dev_private;
	pgoff_t page_offset;
	unsigned long pfn;
	int ret = 0;
	bool write = !!(vmf->flags & FAULT_FLAG_WRITE);

	/* We don't use vmf->pgoff since that has the fake offset */
	page_offset = ((unsigned long)vmf->virtual_address - vma->vm_start) >>
		PAGE_SHIFT;

	ret = i915_mutex_lock_interruptible(dev);
	if (ret)
		goto out;

	trace_i915_gem_object_fault(obj, page_offset, true, write);

	/* Access to snoopable pages through the GTT is incoherent. */
	if (obj->cache_level != I915_CACHE_NONE && !HAS_LLC(dev)) {
		ret = -EINVAL;
		goto unlock;
	}

	/* Now bind it into the GTT if needed */
	ret = i915_gem_obj_ggtt_pin(obj,  0, true, false);
	if (ret)
		goto unlock;

	ret = i915_gem_object_set_to_gtt_domain(obj, write);
	if (ret)
		goto unpin;

	ret = i915_gem_object_get_fence(obj);
	if (ret)
		goto unpin;

	obj->fault_mappable = true;

	pfn = dev_priv->gtt.mappable_base + i915_gem_obj_ggtt_offset(obj);
	pfn >>= PAGE_SHIFT;
	pfn += page_offset;

	/* Finally, remap it using the new GTT offset */
	ret = vm_insert_pfn(vma, (unsigned long)vmf->virtual_address, pfn);
unpin:
	i915_gem_object_unpin(obj);
unlock:
	mutex_unlock(&dev->struct_mutex);
out:
	switch (ret) {
	case -EIO:
		/* If this -EIO is due to a gpu hang, give the reset code a
		 * chance to clean up the mess. Otherwise return the proper
		 * SIGBUS. */
		if (i915_terminally_wedged(&dev_priv->gpu_error))
			return VM_FAULT_SIGBUS;
	case -EAGAIN:
		/*
		 * EAGAIN means the gpu is hung and we'll wait for the error
		 * handler to reset everything when re-faulting in
		 * i915_mutex_lock_interruptible.
		 */
	case 0:
	case -ERESTARTSYS:
	case -EINTR:
	case -EBUSY:
		/*
		 * EBUSY is ok: this just means that another thread
		 * already did the job.
		 */
		return VM_FAULT_NOPAGE;
	case -ENOMEM:
		return VM_FAULT_OOM;
	case -ENOSPC:
		return VM_FAULT_SIGBUS;
	default:
		WARN_ONCE(ret, "unhandled error in i915_gem_fault: %i\n", ret);
		return VM_FAULT_SIGBUS;
	}
}

/**
 * i915_gem_release_mmap - remove physical page mappings
 * @obj: obj in question
 *
 * Preserve the reservation of the mmapping with the DRM core code, but
 * relinquish ownership of the pages back to the system.
 *
 * It is vital that we remove the page mapping if we have mapped a tiled
 * object through the GTT and then lose the fence register due to
 * resource pressure. Similarly if the object has been moved out of the
 * aperture, than pages mapped into userspace must be revoked. Removing the
 * mapping will then trigger a page fault on the next user access, allowing
 * fixup by i915_gem_fault().
 */
void
i915_gem_release_mmap(struct drm_i915_gem_object *obj)
{
	if (!obj->fault_mappable)
		return;

	drm_vma_node_unmap(&obj->base.vma_node, obj->base.dev->dev_mapping);
	obj->fault_mappable = false;
}

uint32_t
i915_gem_get_gtt_size(struct drm_device *dev, uint32_t size, int tiling_mode)
{
	uint32_t gtt_size;

	if (INTEL_INFO(dev)->gen >= 4 ||
	    tiling_mode == I915_TILING_NONE)
		return size;

	/* Previous chips need a power-of-two fence region when tiling */
	if (INTEL_INFO(dev)->gen == 3)
		gtt_size = 1024*1024;
	else
		gtt_size = 512*1024;

	while (gtt_size < size)
		gtt_size <<= 1;

	return gtt_size;
}

/**
 * i915_gem_get_gtt_alignment - return required GTT alignment for an object
 * @obj: object to check
 *
 * Return the required GTT alignment for an object, taking into account
 * potential fence register mapping.
 */
uint32_t
i915_gem_get_gtt_alignment(struct drm_device *dev, uint32_t size,
			   int tiling_mode, bool fenced)
{
	/*
	 * Minimum alignment is 4k (GTT page size), but might be greater
	 * if a fence register is needed for the object.
	 */
	if (INTEL_INFO(dev)->gen >= 4 || (!fenced && IS_G33(dev)) ||
	    tiling_mode == I915_TILING_NONE)
		return 4096;

	/*
	 * Previous chips need to be aligned to the size of the smallest
	 * fence register that can contain the object.
	 */
	return i915_gem_get_gtt_size(dev, size, tiling_mode);
}

static int i915_gem_object_create_mmap_offset(struct drm_i915_gem_object *obj)
{
	struct drm_i915_private *dev_priv = obj->base.dev->dev_private;
	int ret;

	if (drm_vma_node_has_offset(&obj->base.vma_node))
		return 0;

	dev_priv->mm.shrinker_no_lock_stealing = true;

	ret = drm_gem_create_mmap_offset(&obj->base);
	if (ret != -ENOSPC)
		goto out;

	/* Badly fragmented mmap space? The only way we can recover
	 * space is by destroying unwanted objects. We can't randomly release
	 * mmap_offsets as userspace expects them to be persistent for the
	 * lifetime of the objects. The closest we can is to release the
	 * offsets on purgeable objects by truncating it and marking it purged,
	 * which prevents userspace from ever using that object again.
	 */
	i915_gem_purge(dev_priv, obj->base.size >> PAGE_SHIFT);
	ret = drm_gem_create_mmap_offset(&obj->base);
	if (ret != -ENOSPC)
		goto out;

	i915_gem_shrink_all(dev_priv);
	ret = drm_gem_create_mmap_offset(&obj->base);
out:
	dev_priv->mm.shrinker_no_lock_stealing = false;

	return ret;
}

static void i915_gem_object_free_mmap_offset(struct drm_i915_gem_object *obj)
{
	drm_gem_free_mmap_offset(&obj->base);
}

int
i915_gem_mmap_gtt(struct drm_file *file,
		  struct drm_device *dev,
		  uint32_t handle,
		  uint64_t *offset)
{
	struct drm_i915_private *dev_priv = dev->dev_private;
	struct drm_i915_gem_object *obj;
	int ret;

	ret = i915_mutex_lock_interruptible(dev);
	if (ret)
		return ret;

	obj = to_intel_bo(drm_gem_object_lookup(dev, file, handle));
	if (&obj->base == NULL) {
		ret = -ENOENT;
		goto unlock;
	}

	if (obj->base.size > dev_priv->gtt.mappable_end) {
		ret = -E2BIG;
		goto out;
	}

	if (obj->madv != I915_MADV_WILLNEED) {
		DRM_ERROR("Attempting to mmap a purgeable buffer\n");
		ret = -EINVAL;
		goto out;
	}

	ret = i915_gem_object_create_mmap_offset(obj);
	if (ret)
		goto out;

	*offset = drm_vma_node_offset_addr(&obj->base.vma_node);

out:
	drm_gem_object_unreference(&obj->base);
unlock:
	mutex_unlock(&dev->struct_mutex);
	return ret;
}

/**
 * i915_gem_mmap_gtt_ioctl - prepare an object for GTT mmap'ing
 * @dev: DRM device
 * @data: GTT mapping ioctl data
 * @file: GEM object info
 *
 * Simply returns the fake offset to userspace so it can mmap it.
 * The mmap call will end up in drm_gem_mmap(), which will set things
 * up so we can get faults in the handler above.
 *
 * The fault handler will take care of binding the object into the GTT
 * (since it may have been evicted to make room for something), allocating
 * a fence register, and mapping the appropriate aperture address into
 * userspace.
 */
int
i915_gem_mmap_gtt_ioctl(struct drm_device *dev, void *data,
			struct drm_file *file)
{
	struct drm_i915_gem_mmap_gtt *args = data;

	return i915_gem_mmap_gtt(file, dev, args->handle, &args->offset);
}

/* Immediately discard the backing storage */
static void
i915_gem_object_truncate(struct drm_i915_gem_object *obj)
{
	struct inode *inode;

	i915_gem_object_free_mmap_offset(obj);

	if (obj->base.filp == NULL)
		return;

	/* Our goal here is to return as much of the memory as
	 * is possible back to the system as we are called from OOM.
	 * To do this we must instruct the shmfs to drop all of its
	 * backing pages, *now*.
	 */
	inode = file_inode(obj->base.filp);
	shmem_truncate_range(inode, 0, (loff_t)-1);

	obj->madv = __I915_MADV_PURGED;
}

static inline int
i915_gem_object_is_purgeable(struct drm_i915_gem_object *obj)
{
	return obj->madv == I915_MADV_DONTNEED;
}

static void
i915_gem_object_put_pages_gtt(struct drm_i915_gem_object *obj)
{
	struct sg_page_iter sg_iter;
	int ret;

	BUG_ON(obj->madv == __I915_MADV_PURGED);

	ret = i915_gem_object_set_to_cpu_domain(obj, true);
	if (ret) {
		/* In the event of a disaster, abandon all caches and
		 * hope for the best.
		 */
		WARN_ON(ret != -EIO);
		i915_gem_clflush_object(obj, true);
		obj->base.read_domains = obj->base.write_domain = I915_GEM_DOMAIN_CPU;
	}

	if (i915_gem_object_needs_bit17_swizzle(obj))
		i915_gem_object_save_bit_17_swizzle(obj);

	if (obj->madv == I915_MADV_DONTNEED)
		obj->dirty = 0;

	for_each_sg_page(obj->pages->sgl, &sg_iter, obj->pages->nents, 0) {
		struct page *page = sg_page_iter_page(&sg_iter);

		if (obj->dirty)
			set_page_dirty(page);

		if (obj->madv == I915_MADV_WILLNEED)
			mark_page_accessed(page);

		page_cache_release(page);
	}
	obj->dirty = 0;

	sg_free_table(obj->pages);
	kfree(obj->pages);
}

int
i915_gem_object_put_pages(struct drm_i915_gem_object *obj)
{
	const struct drm_i915_gem_object_ops *ops = obj->ops;

	if (obj->pages == NULL)
		return 0;

	if (obj->pages_pin_count)
		return -EBUSY;

	BUG_ON(i915_gem_obj_bound_any(obj));

	/* ->put_pages might need to allocate memory for the bit17 swizzle
	 * array, hence protect them from being reaped by removing them from gtt
	 * lists early. */
	list_del(&obj->global_list);

	ops->put_pages(obj);
	obj->pages = NULL;

	if (i915_gem_object_is_purgeable(obj))
		i915_gem_object_truncate(obj);

	return 0;
}

static unsigned long
__i915_gem_shrink(struct drm_i915_private *dev_priv, long target,
		  bool purgeable_only)
{
	struct list_head still_bound_list;
	struct drm_i915_gem_object *obj, *next;
	unsigned long count = 0;

	list_for_each_entry_safe(obj, next,
				 &dev_priv->mm.unbound_list,
				 global_list) {
		if ((i915_gem_object_is_purgeable(obj) || !purgeable_only) &&
		    i915_gem_object_put_pages(obj) == 0) {
			count += obj->base.size >> PAGE_SHIFT;
			if (count >= target)
				return count;
		}
	}

	/*
	 * As we may completely rewrite the bound list whilst unbinding
	 * (due to retiring requests) we have to strictly process only
	 * one element of the list at the time, and recheck the list
	 * on every iteration.
	 */
	INIT_LIST_HEAD(&still_bound_list);
	while (count < target && !list_empty(&dev_priv->mm.bound_list)) {
		struct i915_vma *vma, *v;

		obj = list_first_entry(&dev_priv->mm.bound_list,
				       typeof(*obj), global_list);
		list_move_tail(&obj->global_list, &still_bound_list);

		if (!i915_gem_object_is_purgeable(obj) && purgeable_only)
			continue;

		/*
		 * Hold a reference whilst we unbind this object, as we may
		 * end up waiting for and retiring requests. This might
		 * release the final reference (held by the active list)
		 * and result in the object being freed from under us.
		 * in this object being freed.
		 *
		 * Note 1: Shrinking the bound list is special since only active
		 * (and hence bound objects) can contain such limbo objects, so
		 * we don't need special tricks for shrinking the unbound list.
		 * The only other place where we have to be careful with active
		 * objects suddenly disappearing due to retiring requests is the
		 * eviction code.
		 *
		 * Note 2: Even though the bound list doesn't hold a reference
		 * to the object we can safely grab one here: The final object
		 * unreferencing and the bound_list are both protected by the
		 * dev->struct_mutex and so we won't ever be able to observe an
		 * object on the bound_list with a reference count equals 0.
		 */
		drm_gem_object_reference(&obj->base);

		list_for_each_entry_safe(vma, v, &obj->vma_list, vma_link)
			if (i915_vma_unbind(vma))
				break;

		if (i915_gem_object_put_pages(obj) == 0)
			count += obj->base.size >> PAGE_SHIFT;

		drm_gem_object_unreference(&obj->base);
	}
	list_splice(&still_bound_list, &dev_priv->mm.bound_list);

	return count;
}

static unsigned long
i915_gem_purge(struct drm_i915_private *dev_priv, long target)
{
	return __i915_gem_shrink(dev_priv, target, true);
}

<<<<<<< HEAD
static long
=======
static unsigned long
>>>>>>> d8ec26d7
i915_gem_shrink_all(struct drm_i915_private *dev_priv)
{
	struct drm_i915_gem_object *obj, *next;
	long freed = 0;

	i915_gem_evict_everything(dev_priv->dev);

	list_for_each_entry_safe(obj, next, &dev_priv->mm.unbound_list,
				 global_list) {
<<<<<<< HEAD
		if (obj->pages_pin_count == 0)
			freed += obj->base.size >> PAGE_SHIFT;
		i915_gem_object_put_pages(obj);
=======
		if (i915_gem_object_put_pages(obj) == 0)
			freed += obj->base.size >> PAGE_SHIFT;
>>>>>>> d8ec26d7
	}
	return freed;
}

static int
i915_gem_object_get_pages_gtt(struct drm_i915_gem_object *obj)
{
	struct drm_i915_private *dev_priv = obj->base.dev->dev_private;
	int page_count, i;
	struct address_space *mapping;
	struct sg_table *st;
	struct scatterlist *sg;
	struct sg_page_iter sg_iter;
	struct page *page;
	unsigned long last_pfn = 0;	/* suppress gcc warning */
	gfp_t gfp;

	/* Assert that the object is not currently in any GPU domain. As it
	 * wasn't in the GTT, there shouldn't be any way it could have been in
	 * a GPU cache
	 */
	BUG_ON(obj->base.read_domains & I915_GEM_GPU_DOMAINS);
	BUG_ON(obj->base.write_domain & I915_GEM_GPU_DOMAINS);

	st = kmalloc(sizeof(*st), GFP_KERNEL);
	if (st == NULL)
		return -ENOMEM;

	page_count = obj->base.size / PAGE_SIZE;
	if (sg_alloc_table(st, page_count, GFP_KERNEL)) {
		kfree(st);
		return -ENOMEM;
	}

	/* Get the list of pages out of our struct file.  They'll be pinned
	 * at this point until we release them.
	 *
	 * Fail silently without starting the shrinker
	 */
	mapping = file_inode(obj->base.filp)->i_mapping;
	gfp = mapping_gfp_mask(mapping);
	gfp |= __GFP_NORETRY | __GFP_NOWARN | __GFP_NO_KSWAPD;
	gfp &= ~(__GFP_IO | __GFP_WAIT);
	sg = st->sgl;
	st->nents = 0;
	for (i = 0; i < page_count; i++) {
		page = shmem_read_mapping_page_gfp(mapping, i, gfp);
		if (IS_ERR(page)) {
			i915_gem_purge(dev_priv, page_count);
			page = shmem_read_mapping_page_gfp(mapping, i, gfp);
		}
		if (IS_ERR(page)) {
			/* We've tried hard to allocate the memory by reaping
			 * our own buffer, now let the real VM do its job and
			 * go down in flames if truly OOM.
			 */
			gfp &= ~(__GFP_NORETRY | __GFP_NOWARN | __GFP_NO_KSWAPD);
			gfp |= __GFP_IO | __GFP_WAIT;

			i915_gem_shrink_all(dev_priv);
			page = shmem_read_mapping_page_gfp(mapping, i, gfp);
			if (IS_ERR(page))
				goto err_pages;

			gfp |= __GFP_NORETRY | __GFP_NOWARN | __GFP_NO_KSWAPD;
			gfp &= ~(__GFP_IO | __GFP_WAIT);
		}
#ifdef CONFIG_SWIOTLB
		if (swiotlb_nr_tbl()) {
			st->nents++;
			sg_set_page(sg, page, PAGE_SIZE, 0);
			sg = sg_next(sg);
			continue;
		}
#endif
		if (!i || page_to_pfn(page) != last_pfn + 1) {
			if (i)
				sg = sg_next(sg);
			st->nents++;
			sg_set_page(sg, page, PAGE_SIZE, 0);
		} else {
			sg->length += PAGE_SIZE;
		}
		last_pfn = page_to_pfn(page);

		/* Check that the i965g/gm workaround works. */
		WARN_ON((gfp & __GFP_DMA32) && (last_pfn >= 0x00100000UL));
	}
#ifdef CONFIG_SWIOTLB
	if (!swiotlb_nr_tbl())
#endif
		sg_mark_end(sg);
	obj->pages = st;

	if (i915_gem_object_needs_bit17_swizzle(obj))
		i915_gem_object_do_bit_17_swizzle(obj);

	return 0;

err_pages:
	sg_mark_end(sg);
	for_each_sg_page(st->sgl, &sg_iter, st->nents, 0)
		page_cache_release(sg_page_iter_page(&sg_iter));
	sg_free_table(st);
	kfree(st);
	return PTR_ERR(page);
}

/* Ensure that the associated pages are gathered from the backing storage
 * and pinned into our object. i915_gem_object_get_pages() may be called
 * multiple times before they are released by a single call to
 * i915_gem_object_put_pages() - once the pages are no longer referenced
 * either as a result of memory pressure (reaping pages under the shrinker)
 * or as the object is itself released.
 */
int
i915_gem_object_get_pages(struct drm_i915_gem_object *obj)
{
	struct drm_i915_private *dev_priv = obj->base.dev->dev_private;
	const struct drm_i915_gem_object_ops *ops = obj->ops;
	int ret;

	if (obj->pages)
		return 0;

	if (obj->madv != I915_MADV_WILLNEED) {
		DRM_ERROR("Attempting to obtain a purgeable object\n");
		return -EINVAL;
	}

	BUG_ON(obj->pages_pin_count);

	ret = ops->get_pages(obj);
	if (ret)
		return ret;

	list_add_tail(&obj->global_list, &dev_priv->mm.unbound_list);
	return 0;
}

static void
i915_gem_object_move_to_active(struct drm_i915_gem_object *obj,
			       struct intel_ring_buffer *ring)
{
	struct drm_device *dev = obj->base.dev;
	struct drm_i915_private *dev_priv = dev->dev_private;
	u32 seqno = intel_ring_get_seqno(ring);

	BUG_ON(ring == NULL);
	if (obj->ring != ring && obj->last_write_seqno) {
		/* Keep the seqno relative to the current ring */
		obj->last_write_seqno = seqno;
	}
	obj->ring = ring;

	/* Add a reference if we're newly entering the active list. */
	if (!obj->active) {
		drm_gem_object_reference(&obj->base);
		obj->active = 1;
	}

	list_move_tail(&obj->ring_list, &ring->active_list);

	obj->last_read_seqno = seqno;

	if (obj->fenced_gpu_access) {
		obj->last_fenced_seqno = seqno;

		/* Bump MRU to take account of the delayed flush */
		if (obj->fence_reg != I915_FENCE_REG_NONE) {
			struct drm_i915_fence_reg *reg;

			reg = &dev_priv->fence_regs[obj->fence_reg];
			list_move_tail(&reg->lru_list,
				       &dev_priv->mm.fence_list);
		}
	}
}

void i915_vma_move_to_active(struct i915_vma *vma,
			     struct intel_ring_buffer *ring)
{
	list_move_tail(&vma->mm_list, &vma->vm->active_list);
	return i915_gem_object_move_to_active(vma->obj, ring);
}

static void
i915_gem_object_move_to_inactive(struct drm_i915_gem_object *obj)
{
	struct drm_i915_private *dev_priv = obj->base.dev->dev_private;
	struct i915_address_space *ggtt_vm = &dev_priv->gtt.base;
	struct i915_vma *vma = i915_gem_obj_to_vma(obj, ggtt_vm);

	BUG_ON(obj->base.write_domain & ~I915_GEM_GPU_DOMAINS);
	BUG_ON(!obj->active);

	list_move_tail(&vma->mm_list, &ggtt_vm->inactive_list);

	list_del_init(&obj->ring_list);
	obj->ring = NULL;

	obj->last_read_seqno = 0;
	obj->last_write_seqno = 0;
	obj->base.write_domain = 0;

	obj->last_fenced_seqno = 0;
	obj->fenced_gpu_access = false;

	obj->active = 0;
	drm_gem_object_unreference(&obj->base);

	WARN_ON(i915_verify_lists(dev));
}

static int
i915_gem_init_seqno(struct drm_device *dev, u32 seqno)
{
	struct drm_i915_private *dev_priv = dev->dev_private;
	struct intel_ring_buffer *ring;
	int ret, i, j;

	/* Carefully retire all requests without writing to the rings */
	for_each_ring(ring, dev_priv, i) {
		ret = intel_ring_idle(ring);
		if (ret)
			return ret;
	}
	i915_gem_retire_requests(dev);

	/* Finally reset hw state */
	for_each_ring(ring, dev_priv, i) {
		intel_ring_init_seqno(ring, seqno);

		for (j = 0; j < ARRAY_SIZE(ring->sync_seqno); j++)
			ring->sync_seqno[j] = 0;
	}

	return 0;
}

int i915_gem_set_seqno(struct drm_device *dev, u32 seqno)
{
	struct drm_i915_private *dev_priv = dev->dev_private;
	int ret;

	if (seqno == 0)
		return -EINVAL;

	/* HWS page needs to be set less than what we
	 * will inject to ring
	 */
	ret = i915_gem_init_seqno(dev, seqno - 1);
	if (ret)
		return ret;

	/* Carefully set the last_seqno value so that wrap
	 * detection still works
	 */
	dev_priv->next_seqno = seqno;
	dev_priv->last_seqno = seqno - 1;
	if (dev_priv->last_seqno == 0)
		dev_priv->last_seqno--;

	return 0;
}

int
i915_gem_get_seqno(struct drm_device *dev, u32 *seqno)
{
	struct drm_i915_private *dev_priv = dev->dev_private;

	/* reserve 0 for non-seqno */
	if (dev_priv->next_seqno == 0) {
		int ret = i915_gem_init_seqno(dev, 0);
		if (ret)
			return ret;

		dev_priv->next_seqno = 1;
	}

	*seqno = dev_priv->last_seqno = dev_priv->next_seqno++;
	return 0;
}

int __i915_add_request(struct intel_ring_buffer *ring,
		       struct drm_file *file,
		       struct drm_i915_gem_object *obj,
		       u32 *out_seqno)
{
	drm_i915_private_t *dev_priv = ring->dev->dev_private;
	struct drm_i915_gem_request *request;
	u32 request_ring_position, request_start;
	int was_empty;
	int ret;

	request_start = intel_ring_get_tail(ring);
	/*
	 * Emit any outstanding flushes - execbuf can fail to emit the flush
	 * after having emitted the batchbuffer command. Hence we need to fix
	 * things up similar to emitting the lazy request. The difference here
	 * is that the flush _must_ happen before the next request, no matter
	 * what.
	 */
	ret = intel_ring_flush_all_caches(ring);
	if (ret)
		return ret;

	request = ring->preallocated_lazy_request;
	if (WARN_ON(request == NULL))
		return -ENOMEM;

	/* Record the position of the start of the request so that
	 * should we detect the updated seqno part-way through the
	 * GPU processing the request, we never over-estimate the
	 * position of the head.
	 */
	request_ring_position = intel_ring_get_tail(ring);

	ret = ring->add_request(ring);
	if (ret)
		return ret;

	request->seqno = intel_ring_get_seqno(ring);
	request->ring = ring;
	request->head = request_start;
	request->tail = request_ring_position;

	/* Whilst this request exists, batch_obj will be on the
	 * active_list, and so will hold the active reference. Only when this
	 * request is retired will the the batch_obj be moved onto the
	 * inactive_list and lose its active reference. Hence we do not need
	 * to explicitly hold another reference here.
	 */
	request->batch_obj = obj;

	/* Hold a reference to the current context so that we can inspect
	 * it later in case a hangcheck error event fires.
	 */
	request->ctx = ring->last_context;
	if (request->ctx)
		i915_gem_context_reference(request->ctx);

	request->emitted_jiffies = jiffies;
	was_empty = list_empty(&ring->request_list);
	list_add_tail(&request->list, &ring->request_list);
	request->file_priv = NULL;

	if (file) {
		struct drm_i915_file_private *file_priv = file->driver_priv;

		spin_lock(&file_priv->mm.lock);
		request->file_priv = file_priv;
		list_add_tail(&request->client_list,
			      &file_priv->mm.request_list);
		spin_unlock(&file_priv->mm.lock);
	}

	trace_i915_gem_request_add(ring, request->seqno);
	ring->outstanding_lazy_seqno = 0;
	ring->preallocated_lazy_request = NULL;

	if (!dev_priv->ums.mm_suspended) {
		i915_queue_hangcheck(ring->dev);

<<<<<<< HEAD
	if (!dev_priv->ums.mm_suspended) {
		i915_queue_hangcheck(ring->dev);

=======
>>>>>>> d8ec26d7
		if (was_empty) {
			cancel_delayed_work_sync(&dev_priv->mm.idle_work);
			queue_delayed_work(dev_priv->wq,
					   &dev_priv->mm.retire_work,
					   round_jiffies_up_relative(HZ));
			intel_mark_busy(dev_priv->dev);
		}
	}

	if (out_seqno)
		*out_seqno = request->seqno;
	return 0;
}

static inline void
i915_gem_request_remove_from_client(struct drm_i915_gem_request *request)
{
	struct drm_i915_file_private *file_priv = request->file_priv;

	if (!file_priv)
		return;

	spin_lock(&file_priv->mm.lock);
	list_del(&request->client_list);
	request->file_priv = NULL;
	spin_unlock(&file_priv->mm.lock);
}

static bool i915_head_inside_object(u32 acthd, struct drm_i915_gem_object *obj,
				    struct i915_address_space *vm)
{
	if (acthd >= i915_gem_obj_offset(obj, vm) &&
	    acthd < i915_gem_obj_offset(obj, vm) + obj->base.size)
		return true;

	return false;
}

static bool i915_head_inside_request(const u32 acthd_unmasked,
				     const u32 request_start,
				     const u32 request_end)
{
	const u32 acthd = acthd_unmasked & HEAD_ADDR;

	if (request_start < request_end) {
		if (acthd >= request_start && acthd < request_end)
			return true;
	} else if (request_start > request_end) {
		if (acthd >= request_start || acthd < request_end)
			return true;
	}

	return false;
}

static struct i915_address_space *
request_to_vm(struct drm_i915_gem_request *request)
{
	struct drm_i915_private *dev_priv = request->ring->dev->dev_private;
	struct i915_address_space *vm;

	vm = &dev_priv->gtt.base;

	return vm;
}

static bool i915_request_guilty(struct drm_i915_gem_request *request,
				const u32 acthd, bool *inside)
{
	/* There is a possibility that unmasked head address
	 * pointing inside the ring, matches the batch_obj address range.
	 * However this is extremely unlikely.
	 */
	if (request->batch_obj) {
		if (i915_head_inside_object(acthd, request->batch_obj,
					    request_to_vm(request))) {
			*inside = true;
			return true;
		}
	}

	if (i915_head_inside_request(acthd, request->head, request->tail)) {
		*inside = false;
		return true;
	}

	return false;
}

static bool i915_context_is_banned(const struct i915_ctx_hang_stats *hs)
{
	const unsigned long elapsed = get_seconds() - hs->guilty_ts;

	if (hs->banned)
		return true;

	if (elapsed <= DRM_I915_CTX_BAN_PERIOD) {
		DRM_ERROR("context hanging too fast, declaring banned!\n");
		return true;
	}

	return false;
}

static void i915_set_reset_status(struct intel_ring_buffer *ring,
				  struct drm_i915_gem_request *request,
				  u32 acthd)
{
	struct i915_ctx_hang_stats *hs = NULL;
	bool inside, guilty;
	unsigned long offset = 0;

	/* Innocent until proven guilty */
	guilty = false;

	if (request->batch_obj)
		offset = i915_gem_obj_offset(request->batch_obj,
					     request_to_vm(request));

	if (ring->hangcheck.action != HANGCHECK_WAIT &&
	    i915_request_guilty(request, acthd, &inside)) {
		DRM_ERROR("%s hung %s bo (0x%lx ctx %d) at 0x%x\n",
			  ring->name,
			  inside ? "inside" : "flushing",
			  offset,
			  request->ctx ? request->ctx->id : 0,
			  acthd);

		guilty = true;
	}

	/* If contexts are disabled or this is the default context, use
	 * file_priv->reset_state
	 */
	if (request->ctx && request->ctx->id != DEFAULT_CONTEXT_ID)
		hs = &request->ctx->hang_stats;
	else if (request->file_priv)
		hs = &request->file_priv->hang_stats;

	if (hs) {
		if (guilty) {
			hs->banned = i915_context_is_banned(hs);
			hs->batch_active++;
			hs->guilty_ts = get_seconds();
		} else {
			hs->batch_pending++;
		}
	}
}

static void i915_gem_free_request(struct drm_i915_gem_request *request)
{
	list_del(&request->list);
	i915_gem_request_remove_from_client(request);

	if (request->ctx)
		i915_gem_context_unreference(request->ctx);

	kfree(request);
}

static void i915_gem_reset_ring_status(struct drm_i915_private *dev_priv,
				       struct intel_ring_buffer *ring)
{
	u32 completed_seqno = ring->get_seqno(ring, false);
	u32 acthd = intel_ring_get_active_head(ring);
	struct drm_i915_gem_request *request;

	list_for_each_entry(request, &ring->request_list, list) {
		if (i915_seqno_passed(completed_seqno, request->seqno))
			continue;

		i915_set_reset_status(ring, request, acthd);
	}
}

static void i915_gem_reset_ring_cleanup(struct drm_i915_private *dev_priv,
					struct intel_ring_buffer *ring)
{
	while (!list_empty(&ring->request_list)) {
		struct drm_i915_gem_request *request;

		request = list_first_entry(&ring->request_list,
					   struct drm_i915_gem_request,
					   list);

		i915_gem_free_request(request);
	}

	while (!list_empty(&ring->active_list)) {
		struct drm_i915_gem_object *obj;

		obj = list_first_entry(&ring->active_list,
				       struct drm_i915_gem_object,
				       ring_list);

		i915_gem_object_move_to_inactive(obj);
	}
}

void i915_gem_restore_fences(struct drm_device *dev)
{
	struct drm_i915_private *dev_priv = dev->dev_private;
	int i;

	for (i = 0; i < dev_priv->num_fence_regs; i++) {
		struct drm_i915_fence_reg *reg = &dev_priv->fence_regs[i];

		/*
		 * Commit delayed tiling changes if we have an object still
		 * attached to the fence, otherwise just clear the fence.
		 */
		if (reg->obj) {
			i915_gem_object_update_fence(reg->obj, reg,
						     reg->obj->tiling_mode);
		} else {
			i915_gem_write_fence(dev, i, NULL);
		}
	}
}

void i915_gem_reset(struct drm_device *dev)
{
	struct drm_i915_private *dev_priv = dev->dev_private;
	struct intel_ring_buffer *ring;
	int i;

	/*
	 * Before we free the objects from the requests, we need to inspect
	 * them for finding the guilty party. As the requests only borrow
	 * their reference to the objects, the inspection must be done first.
	 */
	for_each_ring(ring, dev_priv, i)
		i915_gem_reset_ring_status(dev_priv, ring);

<<<<<<< HEAD
=======
	for_each_ring(ring, dev_priv, i)
		i915_gem_reset_ring_cleanup(dev_priv, ring);

	i915_gem_cleanup_ringbuffer(dev);

>>>>>>> d8ec26d7
	i915_gem_restore_fences(dev);
}

/**
 * This function clears the request list as sequence numbers are passed.
 */
void
i915_gem_retire_requests_ring(struct intel_ring_buffer *ring)
{
	uint32_t seqno;

	if (list_empty(&ring->request_list))
		return;

	WARN_ON(i915_verify_lists(ring->dev));

	seqno = ring->get_seqno(ring, true);

	while (!list_empty(&ring->request_list)) {
		struct drm_i915_gem_request *request;

		request = list_first_entry(&ring->request_list,
					   struct drm_i915_gem_request,
					   list);

		if (!i915_seqno_passed(seqno, request->seqno))
			break;

		trace_i915_gem_request_retire(ring, request->seqno);
		/* We know the GPU must have read the request to have
		 * sent us the seqno + interrupt, so use the position
		 * of tail of the request to update the last known position
		 * of the GPU head.
		 */
		ring->last_retired_head = request->tail;

		i915_gem_free_request(request);
	}

	/* Move any buffers on the active list that are no longer referenced
	 * by the ringbuffer to the flushing/inactive lists as appropriate.
	 */
	while (!list_empty(&ring->active_list)) {
		struct drm_i915_gem_object *obj;

		obj = list_first_entry(&ring->active_list,
				      struct drm_i915_gem_object,
				      ring_list);

		if (!i915_seqno_passed(seqno, obj->last_read_seqno))
			break;

		i915_gem_object_move_to_inactive(obj);
	}

	if (unlikely(ring->trace_irq_seqno &&
		     i915_seqno_passed(seqno, ring->trace_irq_seqno))) {
		ring->irq_put(ring);
		ring->trace_irq_seqno = 0;
	}

	WARN_ON(i915_verify_lists(ring->dev));
}

bool
i915_gem_retire_requests(struct drm_device *dev)
{
	drm_i915_private_t *dev_priv = dev->dev_private;
	struct intel_ring_buffer *ring;
	bool idle = true;
	int i;

	for_each_ring(ring, dev_priv, i) {
		i915_gem_retire_requests_ring(ring);
		idle &= list_empty(&ring->request_list);
	}

	if (idle)
		mod_delayed_work(dev_priv->wq,
				   &dev_priv->mm.idle_work,
				   msecs_to_jiffies(100));

	return idle;
}

static void
i915_gem_retire_work_handler(struct work_struct *work)
{
	struct drm_i915_private *dev_priv =
		container_of(work, typeof(*dev_priv), mm.retire_work.work);
	struct drm_device *dev = dev_priv->dev;
	bool idle;

	/* Come back later if the device is busy... */
	idle = false;
	if (mutex_trylock(&dev->struct_mutex)) {
		idle = i915_gem_retire_requests(dev);
		mutex_unlock(&dev->struct_mutex);
	}
<<<<<<< HEAD

	if (!dev_priv->ums.mm_suspended && !idle)
=======
	if (!idle)
>>>>>>> d8ec26d7
		queue_delayed_work(dev_priv->wq, &dev_priv->mm.retire_work,
				   round_jiffies_up_relative(HZ));
}

static void
i915_gem_idle_work_handler(struct work_struct *work)
{
	struct drm_i915_private *dev_priv =
		container_of(work, typeof(*dev_priv), mm.idle_work.work);

	intel_mark_idle(dev_priv->dev);
}

/**
 * Ensures that an object will eventually get non-busy by flushing any required
 * write domains, emitting any outstanding lazy request and retiring and
 * completed requests.
 */
static int
i915_gem_object_flush_active(struct drm_i915_gem_object *obj)
{
	int ret;

	if (obj->active) {
		ret = i915_gem_check_olr(obj->ring, obj->last_read_seqno);
		if (ret)
			return ret;

		i915_gem_retire_requests_ring(obj->ring);
	}

	return 0;
}

/**
 * i915_gem_wait_ioctl - implements DRM_IOCTL_I915_GEM_WAIT
 * @DRM_IOCTL_ARGS: standard ioctl arguments
 *
 * Returns 0 if successful, else an error is returned with the remaining time in
 * the timeout parameter.
 *  -ETIME: object is still busy after timeout
 *  -ERESTARTSYS: signal interrupted the wait
 *  -ENONENT: object doesn't exist
 * Also possible, but rare:
 *  -EAGAIN: GPU wedged
 *  -ENOMEM: damn
 *  -ENODEV: Internal IRQ fail
 *  -E?: The add request failed
 *
 * The wait ioctl with a timeout of 0 reimplements the busy ioctl. With any
 * non-zero timeout parameter the wait ioctl will wait for the given number of
 * nanoseconds on an object becoming unbusy. Since the wait itself does so
 * without holding struct_mutex the object may become re-busied before this
 * function completes. A similar but shorter * race condition exists in the busy
 * ioctl
 */
int
i915_gem_wait_ioctl(struct drm_device *dev, void *data, struct drm_file *file)
{
	drm_i915_private_t *dev_priv = dev->dev_private;
	struct drm_i915_gem_wait *args = data;
	struct drm_i915_gem_object *obj;
	struct intel_ring_buffer *ring = NULL;
	struct timespec timeout_stack, *timeout = NULL;
	unsigned reset_counter;
	u32 seqno = 0;
	int ret = 0;

	if (args->timeout_ns >= 0) {
		timeout_stack = ns_to_timespec(args->timeout_ns);
		timeout = &timeout_stack;
	}

	ret = i915_mutex_lock_interruptible(dev);
	if (ret)
		return ret;

	obj = to_intel_bo(drm_gem_object_lookup(dev, file, args->bo_handle));
	if (&obj->base == NULL) {
		mutex_unlock(&dev->struct_mutex);
		return -ENOENT;
	}

	/* Need to make sure the object gets inactive eventually. */
	ret = i915_gem_object_flush_active(obj);
	if (ret)
		goto out;

	if (obj->active) {
		seqno = obj->last_read_seqno;
		ring = obj->ring;
	}

	if (seqno == 0)
		 goto out;

	/* Do this after OLR check to make sure we make forward progress polling
	 * on this IOCTL with a 0 timeout (like busy ioctl)
	 */
	if (!args->timeout_ns) {
		ret = -ETIME;
		goto out;
	}

	drm_gem_object_unreference(&obj->base);
	reset_counter = atomic_read(&dev_priv->gpu_error.reset_counter);
	mutex_unlock(&dev->struct_mutex);

	ret = __wait_seqno(ring, seqno, reset_counter, true, timeout, file->driver_priv);
	if (timeout)
		args->timeout_ns = timespec_to_ns(timeout);
	return ret;

out:
	drm_gem_object_unreference(&obj->base);
	mutex_unlock(&dev->struct_mutex);
	return ret;
}

/**
 * i915_gem_object_sync - sync an object to a ring.
 *
 * @obj: object which may be in use on another ring.
 * @to: ring we wish to use the object on. May be NULL.
 *
 * This code is meant to abstract object synchronization with the GPU.
 * Calling with NULL implies synchronizing the object with the CPU
 * rather than a particular GPU ring.
 *
 * Returns 0 if successful, else propagates up the lower layer error.
 */
int
i915_gem_object_sync(struct drm_i915_gem_object *obj,
		     struct intel_ring_buffer *to)
{
	struct intel_ring_buffer *from = obj->ring;
	u32 seqno;
	int ret, idx;

	if (from == NULL || to == from)
		return 0;

	if (to == NULL || !i915_semaphore_is_enabled(obj->base.dev))
		return i915_gem_object_wait_rendering(obj, false);

	idx = intel_ring_sync_index(from, to);

	seqno = obj->last_read_seqno;
	if (seqno <= from->sync_seqno[idx])
		return 0;

	ret = i915_gem_check_olr(obj->ring, seqno);
	if (ret)
		return ret;

	trace_i915_gem_ring_sync_to(from, to, seqno);
	ret = to->sync_to(to, from, seqno);
	if (!ret)
		/* We use last_read_seqno because sync_to()
		 * might have just caused seqno wrap under
		 * the radar.
		 */
		from->sync_seqno[idx] = obj->last_read_seqno;

	return ret;
}

static void i915_gem_object_finish_gtt(struct drm_i915_gem_object *obj)
{
	u32 old_write_domain, old_read_domains;

	/* Force a pagefault for domain tracking on next user access */
	i915_gem_release_mmap(obj);

	if ((obj->base.read_domains & I915_GEM_DOMAIN_GTT) == 0)
		return;

	/* Wait for any direct GTT access to complete */
	mb();

	old_read_domains = obj->base.read_domains;
	old_write_domain = obj->base.write_domain;

	obj->base.read_domains &= ~I915_GEM_DOMAIN_GTT;
	obj->base.write_domain &= ~I915_GEM_DOMAIN_GTT;

	trace_i915_gem_object_change_domain(obj,
					    old_read_domains,
					    old_write_domain);
}

int i915_vma_unbind(struct i915_vma *vma)
{
	struct drm_i915_gem_object *obj = vma->obj;
	drm_i915_private_t *dev_priv = obj->base.dev->dev_private;
	int ret;

<<<<<<< HEAD
	if (list_empty(&vma->vma_link))
=======
	/* For now we only ever use 1 vma per object */
	WARN_ON(!list_is_singular(&obj->vma_list));

	if (list_empty(&vma->vma_link))
		return 0;

	if (!drm_mm_node_allocated(&vma->node)) {
		i915_gem_vma_destroy(vma);

>>>>>>> d8ec26d7
		return 0;
	}

	if (!drm_mm_node_allocated(&vma->node))
		goto destroy;

	if (obj->pin_count)
		return -EBUSY;

	BUG_ON(obj->pages == NULL);

	ret = i915_gem_object_finish_gpu(obj);
	if (ret)
		return ret;
	/* Continue on if we fail due to EIO, the GPU is hung so we
	 * should be safe and we need to cleanup or else we might
	 * cause memory corruption through use-after-free.
	 */

	i915_gem_object_finish_gtt(obj);

	/* release the fence reg _after_ flushing */
	ret = i915_gem_object_put_fence(obj);
	if (ret)
		return ret;

	trace_i915_vma_unbind(vma);

	if (obj->has_global_gtt_mapping)
		i915_gem_gtt_unbind_object(obj);
	if (obj->has_aliasing_ppgtt_mapping) {
		i915_ppgtt_unbind_object(dev_priv->mm.aliasing_ppgtt, obj);
		obj->has_aliasing_ppgtt_mapping = 0;
	}
	i915_gem_gtt_finish_object(obj);
	i915_gem_object_unpin_pages(obj);

	list_del(&vma->mm_list);
	/* Avoid an unnecessary call to unbind on rebind. */
	if (i915_is_ggtt(vma->vm))
		obj->map_and_fenceable = true;
<<<<<<< HEAD

	drm_mm_remove_node(&vma->node);

destroy:
	i915_gem_vma_destroy(vma);

	/* Since the unbound list is global, only move to that list if
	 * no more VMAs exist.
	 * NB: Until we have real VMAs there will only ever be one */
	WARN_ON(!list_empty(&obj->vma_list));
=======

	drm_mm_remove_node(&vma->node);

	i915_gem_vma_destroy(vma);

	/* Since the unbound list is global, only move to that list if
	 * no more VMAs exist. */
>>>>>>> d8ec26d7
	if (list_empty(&obj->vma_list))
		list_move_tail(&obj->global_list, &dev_priv->mm.unbound_list);

	return 0;
}

/**
 * Unbinds an object from the global GTT aperture.
 */
int
i915_gem_object_ggtt_unbind(struct drm_i915_gem_object *obj)
{
	struct drm_i915_private *dev_priv = obj->base.dev->dev_private;
	struct i915_address_space *ggtt = &dev_priv->gtt.base;

	if (!i915_gem_obj_ggtt_bound(obj))
		return 0;

	if (obj->pin_count)
		return -EBUSY;

	BUG_ON(obj->pages == NULL);

	return i915_vma_unbind(i915_gem_obj_to_vma(obj, ggtt));
}

int i915_gpu_idle(struct drm_device *dev)
{
	drm_i915_private_t *dev_priv = dev->dev_private;
	struct intel_ring_buffer *ring;
	int ret, i;

	/* Flush everything onto the inactive list. */
	for_each_ring(ring, dev_priv, i) {
		ret = i915_switch_context(ring, NULL, DEFAULT_CONTEXT_ID);
		if (ret)
			return ret;

		ret = intel_ring_idle(ring);
		if (ret)
			return ret;
	}

	return 0;
}

static void i965_write_fence_reg(struct drm_device *dev, int reg,
				 struct drm_i915_gem_object *obj)
{
	drm_i915_private_t *dev_priv = dev->dev_private;
	int fence_reg;
	int fence_pitch_shift;

	if (INTEL_INFO(dev)->gen >= 6) {
		fence_reg = FENCE_REG_SANDYBRIDGE_0;
		fence_pitch_shift = SANDYBRIDGE_FENCE_PITCH_SHIFT;
	} else {
		fence_reg = FENCE_REG_965_0;
		fence_pitch_shift = I965_FENCE_PITCH_SHIFT;
	}

	fence_reg += reg * 8;

	/* To w/a incoherency with non-atomic 64-bit register updates,
	 * we split the 64-bit update into two 32-bit writes. In order
	 * for a partial fence not to be evaluated between writes, we
	 * precede the update with write to turn off the fence register,
	 * and only enable the fence as the last step.
	 *
	 * For extra levels of paranoia, we make sure each step lands
	 * before applying the next step.
	 */
	I915_WRITE(fence_reg, 0);
	POSTING_READ(fence_reg);

	if (obj) {
		u32 size = i915_gem_obj_ggtt_size(obj);
		uint64_t val;

		val = (uint64_t)((i915_gem_obj_ggtt_offset(obj) + size - 4096) &
				 0xfffff000) << 32;
		val |= i915_gem_obj_ggtt_offset(obj) & 0xfffff000;
		val |= (uint64_t)((obj->stride / 128) - 1) << fence_pitch_shift;
		if (obj->tiling_mode == I915_TILING_Y)
			val |= 1 << I965_FENCE_TILING_Y_SHIFT;
		val |= I965_FENCE_REG_VALID;

		I915_WRITE(fence_reg + 4, val >> 32);
		POSTING_READ(fence_reg + 4);

		I915_WRITE(fence_reg + 0, val);
		POSTING_READ(fence_reg);
	} else {
		I915_WRITE(fence_reg + 4, 0);
		POSTING_READ(fence_reg + 4);
	}
}

static void i915_write_fence_reg(struct drm_device *dev, int reg,
				 struct drm_i915_gem_object *obj)
{
	drm_i915_private_t *dev_priv = dev->dev_private;
	u32 val;

	if (obj) {
		u32 size = i915_gem_obj_ggtt_size(obj);
		int pitch_val;
		int tile_width;

		WARN((i915_gem_obj_ggtt_offset(obj) & ~I915_FENCE_START_MASK) ||
		     (size & -size) != size ||
		     (i915_gem_obj_ggtt_offset(obj) & (size - 1)),
		     "object 0x%08lx [fenceable? %d] not 1M or pot-size (0x%08x) aligned\n",
		     i915_gem_obj_ggtt_offset(obj), obj->map_and_fenceable, size);

		if (obj->tiling_mode == I915_TILING_Y && HAS_128_BYTE_Y_TILING(dev))
			tile_width = 128;
		else
			tile_width = 512;

		/* Note: pitch better be a power of two tile widths */
		pitch_val = obj->stride / tile_width;
		pitch_val = ffs(pitch_val) - 1;

		val = i915_gem_obj_ggtt_offset(obj);
		if (obj->tiling_mode == I915_TILING_Y)
			val |= 1 << I830_FENCE_TILING_Y_SHIFT;
		val |= I915_FENCE_SIZE_BITS(size);
		val |= pitch_val << I830_FENCE_PITCH_SHIFT;
		val |= I830_FENCE_REG_VALID;
	} else
		val = 0;

	if (reg < 8)
		reg = FENCE_REG_830_0 + reg * 4;
	else
		reg = FENCE_REG_945_8 + (reg - 8) * 4;

	I915_WRITE(reg, val);
	POSTING_READ(reg);
}

static void i830_write_fence_reg(struct drm_device *dev, int reg,
				struct drm_i915_gem_object *obj)
{
	drm_i915_private_t *dev_priv = dev->dev_private;
	uint32_t val;

	if (obj) {
		u32 size = i915_gem_obj_ggtt_size(obj);
		uint32_t pitch_val;

		WARN((i915_gem_obj_ggtt_offset(obj) & ~I830_FENCE_START_MASK) ||
		     (size & -size) != size ||
		     (i915_gem_obj_ggtt_offset(obj) & (size - 1)),
		     "object 0x%08lx not 512K or pot-size 0x%08x aligned\n",
		     i915_gem_obj_ggtt_offset(obj), size);

		pitch_val = obj->stride / 128;
		pitch_val = ffs(pitch_val) - 1;

		val = i915_gem_obj_ggtt_offset(obj);
		if (obj->tiling_mode == I915_TILING_Y)
			val |= 1 << I830_FENCE_TILING_Y_SHIFT;
		val |= I830_FENCE_SIZE_BITS(size);
		val |= pitch_val << I830_FENCE_PITCH_SHIFT;
		val |= I830_FENCE_REG_VALID;
	} else
		val = 0;

	I915_WRITE(FENCE_REG_830_0 + reg * 4, val);
	POSTING_READ(FENCE_REG_830_0 + reg * 4);
}

inline static bool i915_gem_object_needs_mb(struct drm_i915_gem_object *obj)
{
	return obj && obj->base.read_domains & I915_GEM_DOMAIN_GTT;
}

static void i915_gem_write_fence(struct drm_device *dev, int reg,
				 struct drm_i915_gem_object *obj)
{
	struct drm_i915_private *dev_priv = dev->dev_private;

	/* Ensure that all CPU reads are completed before installing a fence
	 * and all writes before removing the fence.
	 */
	if (i915_gem_object_needs_mb(dev_priv->fence_regs[reg].obj))
		mb();

	WARN(obj && (!obj->stride || !obj->tiling_mode),
	     "bogus fence setup with stride: 0x%x, tiling mode: %i\n",
	     obj->stride, obj->tiling_mode);

	switch (INTEL_INFO(dev)->gen) {
	case 8:
	case 7:
	case 6:
	case 5:
	case 4: i965_write_fence_reg(dev, reg, obj); break;
	case 3: i915_write_fence_reg(dev, reg, obj); break;
	case 2: i830_write_fence_reg(dev, reg, obj); break;
	default: BUG();
	}

	/* And similarly be paranoid that no direct access to this region
	 * is reordered to before the fence is installed.
	 */
	if (i915_gem_object_needs_mb(obj))
		mb();
}

static inline int fence_number(struct drm_i915_private *dev_priv,
			       struct drm_i915_fence_reg *fence)
{
	return fence - dev_priv->fence_regs;
}

static void i915_gem_object_update_fence(struct drm_i915_gem_object *obj,
					 struct drm_i915_fence_reg *fence,
					 bool enable)
{
	struct drm_i915_private *dev_priv = obj->base.dev->dev_private;
	int reg = fence_number(dev_priv, fence);

	i915_gem_write_fence(obj->base.dev, reg, enable ? obj : NULL);

	if (enable) {
		obj->fence_reg = reg;
		fence->obj = obj;
		list_move_tail(&fence->lru_list, &dev_priv->mm.fence_list);
	} else {
		obj->fence_reg = I915_FENCE_REG_NONE;
		fence->obj = NULL;
		list_del_init(&fence->lru_list);
	}
	obj->fence_dirty = false;
}

static int
i915_gem_object_wait_fence(struct drm_i915_gem_object *obj)
{
	if (obj->last_fenced_seqno) {
		int ret = i915_wait_seqno(obj->ring, obj->last_fenced_seqno);
		if (ret)
			return ret;

		obj->last_fenced_seqno = 0;
	}

	obj->fenced_gpu_access = false;
	return 0;
}

int
i915_gem_object_put_fence(struct drm_i915_gem_object *obj)
{
	struct drm_i915_private *dev_priv = obj->base.dev->dev_private;
	struct drm_i915_fence_reg *fence;
	int ret;

	ret = i915_gem_object_wait_fence(obj);
	if (ret)
		return ret;

	if (obj->fence_reg == I915_FENCE_REG_NONE)
		return 0;

	fence = &dev_priv->fence_regs[obj->fence_reg];

	i915_gem_object_fence_lost(obj);
	i915_gem_object_update_fence(obj, fence, false);

	return 0;
}

static struct drm_i915_fence_reg *
i915_find_fence_reg(struct drm_device *dev)
{
	struct drm_i915_private *dev_priv = dev->dev_private;
	struct drm_i915_fence_reg *reg, *avail;
	int i;

	/* First try to find a free reg */
	avail = NULL;
	for (i = dev_priv->fence_reg_start; i < dev_priv->num_fence_regs; i++) {
		reg = &dev_priv->fence_regs[i];
		if (!reg->obj)
			return reg;

		if (!reg->pin_count)
			avail = reg;
	}

	if (avail == NULL)
		return NULL;

	/* None available, try to steal one or wait for a user to finish */
	list_for_each_entry(reg, &dev_priv->mm.fence_list, lru_list) {
		if (reg->pin_count)
			continue;

		return reg;
	}

	return NULL;
}

/**
 * i915_gem_object_get_fence - set up fencing for an object
 * @obj: object to map through a fence reg
 *
 * When mapping objects through the GTT, userspace wants to be able to write
 * to them without having to worry about swizzling if the object is tiled.
 * This function walks the fence regs looking for a free one for @obj,
 * stealing one if it can't find any.
 *
 * It then sets up the reg based on the object's properties: address, pitch
 * and tiling format.
 *
 * For an untiled surface, this removes any existing fence.
 */
int
i915_gem_object_get_fence(struct drm_i915_gem_object *obj)
{
	struct drm_device *dev = obj->base.dev;
	struct drm_i915_private *dev_priv = dev->dev_private;
	bool enable = obj->tiling_mode != I915_TILING_NONE;
	struct drm_i915_fence_reg *reg;
	int ret;

	/* Have we updated the tiling parameters upon the object and so
	 * will need to serialise the write to the associated fence register?
	 */
	if (obj->fence_dirty) {
		ret = i915_gem_object_wait_fence(obj);
		if (ret)
			return ret;
	}

	/* Just update our place in the LRU if our fence is getting reused. */
	if (obj->fence_reg != I915_FENCE_REG_NONE) {
		reg = &dev_priv->fence_regs[obj->fence_reg];
		if (!obj->fence_dirty) {
			list_move_tail(&reg->lru_list,
				       &dev_priv->mm.fence_list);
			return 0;
		}
	} else if (enable) {
		reg = i915_find_fence_reg(dev);
		if (reg == NULL)
			return -EDEADLK;

		if (reg->obj) {
			struct drm_i915_gem_object *old = reg->obj;

			ret = i915_gem_object_wait_fence(old);
			if (ret)
				return ret;

			i915_gem_object_fence_lost(old);
		}
	} else
		return 0;

	i915_gem_object_update_fence(obj, reg, enable);

	return 0;
}

static bool i915_gem_valid_gtt_space(struct drm_device *dev,
				     struct drm_mm_node *gtt_space,
				     unsigned long cache_level)
{
	struct drm_mm_node *other;

	/* On non-LLC machines we have to be careful when putting differing
	 * types of snoopable memory together to avoid the prefetcher
	 * crossing memory domains and dying.
	 */
	if (HAS_LLC(dev))
		return true;

	if (!drm_mm_node_allocated(gtt_space))
		return true;

	if (list_empty(&gtt_space->node_list))
		return true;

	other = list_entry(gtt_space->node_list.prev, struct drm_mm_node, node_list);
	if (other->allocated && !other->hole_follows && other->color != cache_level)
		return false;

	other = list_entry(gtt_space->node_list.next, struct drm_mm_node, node_list);
	if (other->allocated && !gtt_space->hole_follows && other->color != cache_level)
		return false;

	return true;
}

static void i915_gem_verify_gtt(struct drm_device *dev)
{
#if WATCH_GTT
	struct drm_i915_private *dev_priv = dev->dev_private;
	struct drm_i915_gem_object *obj;
	int err = 0;

	list_for_each_entry(obj, &dev_priv->mm.gtt_list, global_list) {
		if (obj->gtt_space == NULL) {
			printk(KERN_ERR "object found on GTT list with no space reserved\n");
			err++;
			continue;
		}

		if (obj->cache_level != obj->gtt_space->color) {
			printk(KERN_ERR "object reserved space [%08lx, %08lx] with wrong color, cache_level=%x, color=%lx\n",
			       i915_gem_obj_ggtt_offset(obj),
			       i915_gem_obj_ggtt_offset(obj) + i915_gem_obj_ggtt_size(obj),
			       obj->cache_level,
			       obj->gtt_space->color);
			err++;
			continue;
		}

		if (!i915_gem_valid_gtt_space(dev,
					      obj->gtt_space,
					      obj->cache_level)) {
			printk(KERN_ERR "invalid GTT space found at [%08lx, %08lx] - color=%x\n",
			       i915_gem_obj_ggtt_offset(obj),
			       i915_gem_obj_ggtt_offset(obj) + i915_gem_obj_ggtt_size(obj),
			       obj->cache_level);
			err++;
			continue;
		}
	}

	WARN_ON(err);
#endif
}

/**
 * Finds free space in the GTT aperture and binds the object there.
 */
static int
i915_gem_object_bind_to_vm(struct drm_i915_gem_object *obj,
			   struct i915_address_space *vm,
			   unsigned alignment,
			   bool map_and_fenceable,
			   bool nonblocking)
{
	struct drm_device *dev = obj->base.dev;
	drm_i915_private_t *dev_priv = dev->dev_private;
	u32 size, fence_size, fence_alignment, unfenced_alignment;
	size_t gtt_max =
		map_and_fenceable ? dev_priv->gtt.mappable_end : vm->total;
	struct i915_vma *vma;
	int ret;

	fence_size = i915_gem_get_gtt_size(dev,
					   obj->base.size,
					   obj->tiling_mode);
	fence_alignment = i915_gem_get_gtt_alignment(dev,
						     obj->base.size,
						     obj->tiling_mode, true);
	unfenced_alignment =
		i915_gem_get_gtt_alignment(dev,
						    obj->base.size,
						    obj->tiling_mode, false);

	if (alignment == 0)
		alignment = map_and_fenceable ? fence_alignment :
						unfenced_alignment;
	if (map_and_fenceable && alignment & (fence_alignment - 1)) {
		DRM_ERROR("Invalid object alignment requested %u\n", alignment);
		return -EINVAL;
	}

	size = map_and_fenceable ? fence_size : obj->base.size;

	/* If the object is bigger than the entire aperture, reject it early
	 * before evicting everything in a vain attempt to find space.
	 */
	if (obj->base.size > gtt_max) {
		DRM_ERROR("Attempting to bind an object larger than the aperture: object=%zd > %s aperture=%zu\n",
			  obj->base.size,
			  map_and_fenceable ? "mappable" : "total",
			  gtt_max);
		return -E2BIG;
	}

	ret = i915_gem_object_get_pages(obj);
	if (ret)
		return ret;

	i915_gem_object_pin_pages(obj);

	BUG_ON(!i915_is_ggtt(vm));

	vma = i915_gem_obj_lookup_or_create_vma(obj, vm);
	if (IS_ERR(vma)) {
		ret = PTR_ERR(vma);
		goto err_unpin;
	}

	/* For now we only ever use 1 vma per object */
	WARN_ON(!list_is_singular(&obj->vma_list));

search_free:
	ret = drm_mm_insert_node_in_range_generic(&vm->mm, &vma->node,
						  size, alignment,
						  obj->cache_level, 0, gtt_max,
						  DRM_MM_SEARCH_DEFAULT);
	if (ret) {
		ret = i915_gem_evict_something(dev, vm, size, alignment,
					       obj->cache_level,
					       map_and_fenceable,
					       nonblocking);
		if (ret == 0)
			goto search_free;

		goto err_free_vma;
	}
	if (WARN_ON(!i915_gem_valid_gtt_space(dev, &vma->node,
					      obj->cache_level))) {
		ret = -EINVAL;
		goto err_remove_node;
	}

	ret = i915_gem_gtt_prepare_object(obj);
	if (ret)
		goto err_remove_node;

	list_move_tail(&obj->global_list, &dev_priv->mm.bound_list);
	list_add_tail(&vma->mm_list, &vm->inactive_list);

	if (i915_is_ggtt(vm)) {
		bool mappable, fenceable;

		fenceable = (vma->node.size == fence_size &&
			     (vma->node.start & (fence_alignment - 1)) == 0);

		mappable = (vma->node.start + obj->base.size <=
			    dev_priv->gtt.mappable_end);

		obj->map_and_fenceable = mappable && fenceable;
	}

	WARN_ON(map_and_fenceable && !obj->map_and_fenceable);

	trace_i915_vma_bind(vma, map_and_fenceable);
	i915_gem_verify_gtt(dev);
	return 0;

err_remove_node:
	drm_mm_remove_node(&vma->node);
err_free_vma:
	i915_gem_vma_destroy(vma);
err_unpin:
	i915_gem_object_unpin_pages(obj);
	return ret;
}

bool
i915_gem_clflush_object(struct drm_i915_gem_object *obj,
			bool force)
{
	/* If we don't have a page list set up, then we're not pinned
	 * to GPU, and we can ignore the cache flush because it'll happen
	 * again at bind time.
	 */
	if (obj->pages == NULL)
		return false;

	/*
	 * Stolen memory is always coherent with the GPU as it is explicitly
	 * marked as wc by the system, or the system is cache-coherent.
	 */
	if (obj->stolen)
		return false;

	/* If the GPU is snooping the contents of the CPU cache,
	 * we do not need to manually clear the CPU cache lines.  However,
	 * the caches are only snooped when the render cache is
	 * flushed/invalidated.  As we always have to emit invalidations
	 * and flushes when moving into and out of the RENDER domain, correct
	 * snooping behaviour occurs naturally as the result of our domain
	 * tracking.
	 */
	if (!force && cpu_cache_is_coherent(obj->base.dev, obj->cache_level))
		return false;

	trace_i915_gem_object_clflush(obj);
	drm_clflush_sg(obj->pages);

	return true;
}

/** Flushes the GTT write domain for the object if it's dirty. */
static void
i915_gem_object_flush_gtt_write_domain(struct drm_i915_gem_object *obj)
{
	uint32_t old_write_domain;

	if (obj->base.write_domain != I915_GEM_DOMAIN_GTT)
		return;

	/* No actual flushing is required for the GTT write domain.  Writes
	 * to it immediately go to main memory as far as we know, so there's
	 * no chipset flush.  It also doesn't land in render cache.
	 *
	 * However, we do have to enforce the order so that all writes through
	 * the GTT land before any writes to the device, such as updates to
	 * the GATT itself.
	 */
	wmb();

	old_write_domain = obj->base.write_domain;
	obj->base.write_domain = 0;

	trace_i915_gem_object_change_domain(obj,
					    obj->base.read_domains,
					    old_write_domain);
}

/** Flushes the CPU write domain for the object if it's dirty. */
static void
i915_gem_object_flush_cpu_write_domain(struct drm_i915_gem_object *obj,
				       bool force)
{
	uint32_t old_write_domain;

	if (obj->base.write_domain != I915_GEM_DOMAIN_CPU)
		return;

	if (i915_gem_clflush_object(obj, force))
		i915_gem_chipset_flush(obj->base.dev);

	old_write_domain = obj->base.write_domain;
	obj->base.write_domain = 0;

	trace_i915_gem_object_change_domain(obj,
					    obj->base.read_domains,
					    old_write_domain);
}

/**
 * Moves a single object to the GTT read, and possibly write domain.
 *
 * This function returns when the move is complete, including waiting on
 * flushes to occur.
 */
int
i915_gem_object_set_to_gtt_domain(struct drm_i915_gem_object *obj, bool write)
{
	drm_i915_private_t *dev_priv = obj->base.dev->dev_private;
	uint32_t old_write_domain, old_read_domains;
	int ret;

	/* Not valid to be called on unbound objects. */
	if (!i915_gem_obj_bound_any(obj))
		return -EINVAL;

	if (obj->base.write_domain == I915_GEM_DOMAIN_GTT)
		return 0;

	ret = i915_gem_object_wait_rendering(obj, !write);
	if (ret)
		return ret;

	i915_gem_object_flush_cpu_write_domain(obj, false);

	/* Serialise direct access to this object with the barriers for
	 * coherent writes from the GPU, by effectively invalidating the
	 * GTT domain upon first access.
	 */
	if ((obj->base.read_domains & I915_GEM_DOMAIN_GTT) == 0)
		mb();

	old_write_domain = obj->base.write_domain;
	old_read_domains = obj->base.read_domains;

	/* It should now be out of any other write domains, and we can update
	 * the domain values for our changes.
	 */
	BUG_ON((obj->base.write_domain & ~I915_GEM_DOMAIN_GTT) != 0);
	obj->base.read_domains |= I915_GEM_DOMAIN_GTT;
	if (write) {
		obj->base.read_domains = I915_GEM_DOMAIN_GTT;
		obj->base.write_domain = I915_GEM_DOMAIN_GTT;
		obj->dirty = 1;
	}

	trace_i915_gem_object_change_domain(obj,
					    old_read_domains,
					    old_write_domain);

	/* And bump the LRU for this access */
	if (i915_gem_object_is_inactive(obj)) {
<<<<<<< HEAD
		struct i915_vma *vma = i915_gem_obj_to_vma(obj,
							   &dev_priv->gtt.base);
=======
		struct i915_vma *vma = i915_gem_obj_to_ggtt(obj);
>>>>>>> d8ec26d7
		if (vma)
			list_move_tail(&vma->mm_list,
				       &dev_priv->gtt.base.inactive_list);

	}

	return 0;
}

int i915_gem_object_set_cache_level(struct drm_i915_gem_object *obj,
				    enum i915_cache_level cache_level)
{
	struct drm_device *dev = obj->base.dev;
	drm_i915_private_t *dev_priv = dev->dev_private;
	struct i915_vma *vma;
	int ret;

	if (obj->cache_level == cache_level)
		return 0;

	if (obj->pin_count) {
		DRM_DEBUG("can not change the cache level of pinned objects\n");
		return -EBUSY;
	}

	list_for_each_entry(vma, &obj->vma_list, vma_link) {
		if (!i915_gem_valid_gtt_space(dev, &vma->node, cache_level)) {
			ret = i915_vma_unbind(vma);
			if (ret)
				return ret;

			break;
		}
	}

	if (i915_gem_obj_bound_any(obj)) {
		ret = i915_gem_object_finish_gpu(obj);
		if (ret)
			return ret;

		i915_gem_object_finish_gtt(obj);

		/* Before SandyBridge, you could not use tiling or fence
		 * registers with snooped memory, so relinquish any fences
		 * currently pointing to our region in the aperture.
		 */
		if (INTEL_INFO(dev)->gen < 6) {
			ret = i915_gem_object_put_fence(obj);
			if (ret)
				return ret;
		}

		if (obj->has_global_gtt_mapping)
			i915_gem_gtt_bind_object(obj, cache_level);
		if (obj->has_aliasing_ppgtt_mapping)
			i915_ppgtt_bind_object(dev_priv->mm.aliasing_ppgtt,
					       obj, cache_level);
	}

	list_for_each_entry(vma, &obj->vma_list, vma_link)
		vma->node.color = cache_level;
	obj->cache_level = cache_level;

	if (cpu_write_needs_clflush(obj)) {
		u32 old_read_domains, old_write_domain;

		/* If we're coming from LLC cached, then we haven't
		 * actually been tracking whether the data is in the
		 * CPU cache or not, since we only allow one bit set
		 * in obj->write_domain and have been skipping the clflushes.
		 * Just set it to the CPU cache for now.
		 */
		WARN_ON(obj->base.write_domain & ~I915_GEM_DOMAIN_CPU);

		old_read_domains = obj->base.read_domains;
		old_write_domain = obj->base.write_domain;

		obj->base.read_domains = I915_GEM_DOMAIN_CPU;
		obj->base.write_domain = I915_GEM_DOMAIN_CPU;

		trace_i915_gem_object_change_domain(obj,
						    old_read_domains,
						    old_write_domain);
	}

	i915_gem_verify_gtt(dev);
	return 0;
}

int i915_gem_get_caching_ioctl(struct drm_device *dev, void *data,
			       struct drm_file *file)
{
	struct drm_i915_gem_caching *args = data;
	struct drm_i915_gem_object *obj;
	int ret;

	ret = i915_mutex_lock_interruptible(dev);
	if (ret)
		return ret;

	obj = to_intel_bo(drm_gem_object_lookup(dev, file, args->handle));
	if (&obj->base == NULL) {
		ret = -ENOENT;
		goto unlock;
	}

	switch (obj->cache_level) {
	case I915_CACHE_LLC:
	case I915_CACHE_L3_LLC:
		args->caching = I915_CACHING_CACHED;
		break;

	case I915_CACHE_WT:
		args->caching = I915_CACHING_DISPLAY;
		break;

	default:
		args->caching = I915_CACHING_NONE;
		break;
	}

	drm_gem_object_unreference(&obj->base);
unlock:
	mutex_unlock(&dev->struct_mutex);
	return ret;
}

int i915_gem_set_caching_ioctl(struct drm_device *dev, void *data,
			       struct drm_file *file)
{
	struct drm_i915_gem_caching *args = data;
	struct drm_i915_gem_object *obj;
	enum i915_cache_level level;
	int ret;

	switch (args->caching) {
	case I915_CACHING_NONE:
		level = I915_CACHE_NONE;
		break;
	case I915_CACHING_CACHED:
		level = I915_CACHE_LLC;
		break;
	case I915_CACHING_DISPLAY:
		level = HAS_WT(dev) ? I915_CACHE_WT : I915_CACHE_NONE;
		break;
	default:
		return -EINVAL;
	}

	ret = i915_mutex_lock_interruptible(dev);
	if (ret)
		return ret;

	obj = to_intel_bo(drm_gem_object_lookup(dev, file, args->handle));
	if (&obj->base == NULL) {
		ret = -ENOENT;
		goto unlock;
	}

	ret = i915_gem_object_set_cache_level(obj, level);

	drm_gem_object_unreference(&obj->base);
unlock:
	mutex_unlock(&dev->struct_mutex);
	return ret;
}

static bool is_pin_display(struct drm_i915_gem_object *obj)
{
	/* There are 3 sources that pin objects:
	 *   1. The display engine (scanouts, sprites, cursors);
	 *   2. Reservations for execbuffer;
	 *   3. The user.
	 *
	 * We can ignore reservations as we hold the struct_mutex and
	 * are only called outside of the reservation path.  The user
	 * can only increment pin_count once, and so if after
	 * subtracting the potential reference by the user, any pin_count
	 * remains, it must be due to another use by the display engine.
	 */
	return obj->pin_count - !!obj->user_pin_count;
}

/*
 * Prepare buffer for display plane (scanout, cursors, etc).
 * Can be called from an uninterruptible phase (modesetting) and allows
 * any flushes to be pipelined (for pageflips).
 */
int
i915_gem_object_pin_to_display_plane(struct drm_i915_gem_object *obj,
				     u32 alignment,
				     struct intel_ring_buffer *pipelined)
{
	u32 old_read_domains, old_write_domain;
	int ret;

	if (pipelined != obj->ring) {
		ret = i915_gem_object_sync(obj, pipelined);
		if (ret)
			return ret;
	}

	/* Mark the pin_display early so that we account for the
	 * display coherency whilst setting up the cache domains.
	 */
	obj->pin_display = true;

	/* The display engine is not coherent with the LLC cache on gen6.  As
	 * a result, we make sure that the pinning that is about to occur is
	 * done with uncached PTEs. This is lowest common denominator for all
	 * chipsets.
	 *
	 * However for gen6+, we could do better by using the GFDT bit instead
	 * of uncaching, which would allow us to flush all the LLC-cached data
	 * with that bit in the PTE to main memory with just one PIPE_CONTROL.
	 */
	ret = i915_gem_object_set_cache_level(obj,
					      HAS_WT(obj->base.dev) ? I915_CACHE_WT : I915_CACHE_NONE);
	if (ret)
		goto err_unpin_display;

	/* As the user may map the buffer once pinned in the display plane
	 * (e.g. libkms for the bootup splash), we have to ensure that we
	 * always use map_and_fenceable for all scanout buffers.
	 */
	ret = i915_gem_obj_ggtt_pin(obj, alignment, true, false);
	if (ret)
		goto err_unpin_display;

	i915_gem_object_flush_cpu_write_domain(obj, true);

	old_write_domain = obj->base.write_domain;
	old_read_domains = obj->base.read_domains;

	/* It should now be out of any other write domains, and we can update
	 * the domain values for our changes.
	 */
	obj->base.write_domain = 0;
	obj->base.read_domains |= I915_GEM_DOMAIN_GTT;

	trace_i915_gem_object_change_domain(obj,
					    old_read_domains,
					    old_write_domain);

	return 0;

err_unpin_display:
	obj->pin_display = is_pin_display(obj);
	return ret;
}

void
i915_gem_object_unpin_from_display_plane(struct drm_i915_gem_object *obj)
{
	i915_gem_object_unpin(obj);
	obj->pin_display = is_pin_display(obj);
}

int
i915_gem_object_finish_gpu(struct drm_i915_gem_object *obj)
{
	int ret;

	if ((obj->base.read_domains & I915_GEM_GPU_DOMAINS) == 0)
		return 0;

	ret = i915_gem_object_wait_rendering(obj, false);
	if (ret)
		return ret;

	/* Ensure that we invalidate the GPU's caches and TLBs. */
	obj->base.read_domains &= ~I915_GEM_GPU_DOMAINS;
	return 0;
}

/**
 * Moves a single object to the CPU read, and possibly write domain.
 *
 * This function returns when the move is complete, including waiting on
 * flushes to occur.
 */
int
i915_gem_object_set_to_cpu_domain(struct drm_i915_gem_object *obj, bool write)
{
	uint32_t old_write_domain, old_read_domains;
	int ret;

	if (obj->base.write_domain == I915_GEM_DOMAIN_CPU)
		return 0;

	ret = i915_gem_object_wait_rendering(obj, !write);
	if (ret)
		return ret;

	i915_gem_object_flush_gtt_write_domain(obj);

	old_write_domain = obj->base.write_domain;
	old_read_domains = obj->base.read_domains;

	/* Flush the CPU cache if it's still invalid. */
	if ((obj->base.read_domains & I915_GEM_DOMAIN_CPU) == 0) {
		i915_gem_clflush_object(obj, false);

		obj->base.read_domains |= I915_GEM_DOMAIN_CPU;
	}

	/* It should now be out of any other write domains, and we can update
	 * the domain values for our changes.
	 */
	BUG_ON((obj->base.write_domain & ~I915_GEM_DOMAIN_CPU) != 0);

	/* If we're writing through the CPU, then the GPU read domains will
	 * need to be invalidated at next use.
	 */
	if (write) {
		obj->base.read_domains = I915_GEM_DOMAIN_CPU;
		obj->base.write_domain = I915_GEM_DOMAIN_CPU;
	}

	trace_i915_gem_object_change_domain(obj,
					    old_read_domains,
					    old_write_domain);

	return 0;
}

/* Throttle our rendering by waiting until the ring has completed our requests
 * emitted over 20 msec ago.
 *
 * Note that if we were to use the current jiffies each time around the loop,
 * we wouldn't escape the function with any frames outstanding if the time to
 * render a frame was over 20ms.
 *
 * This should get us reasonable parallelism between CPU and GPU but also
 * relatively low latency when blocking on a particular request to finish.
 */
static int
i915_gem_ring_throttle(struct drm_device *dev, struct drm_file *file)
{
	struct drm_i915_private *dev_priv = dev->dev_private;
	struct drm_i915_file_private *file_priv = file->driver_priv;
	unsigned long recent_enough = jiffies - msecs_to_jiffies(20);
	struct drm_i915_gem_request *request;
	struct intel_ring_buffer *ring = NULL;
	unsigned reset_counter;
	u32 seqno = 0;
	int ret;

	ret = i915_gem_wait_for_error(&dev_priv->gpu_error);
	if (ret)
		return ret;

	ret = i915_gem_check_wedge(&dev_priv->gpu_error, false);
	if (ret)
		return ret;

	spin_lock(&file_priv->mm.lock);
	list_for_each_entry(request, &file_priv->mm.request_list, client_list) {
		if (time_after_eq(request->emitted_jiffies, recent_enough))
			break;

		ring = request->ring;
		seqno = request->seqno;
	}
	reset_counter = atomic_read(&dev_priv->gpu_error.reset_counter);
	spin_unlock(&file_priv->mm.lock);

	if (seqno == 0)
		return 0;

	ret = __wait_seqno(ring, seqno, reset_counter, true, NULL, NULL);
	if (ret == 0)
		queue_delayed_work(dev_priv->wq, &dev_priv->mm.retire_work, 0);

	return ret;
}

int
i915_gem_object_pin(struct drm_i915_gem_object *obj,
		    struct i915_address_space *vm,
		    uint32_t alignment,
		    bool map_and_fenceable,
		    bool nonblocking)
{
	struct i915_vma *vma;
	int ret;

	if (WARN_ON(obj->pin_count == DRM_I915_GEM_OBJECT_MAX_PIN_COUNT))
		return -EBUSY;

	WARN_ON(map_and_fenceable && !i915_is_ggtt(vm));

	vma = i915_gem_obj_to_vma(obj, vm);

	if (vma) {
		if ((alignment &&
		     vma->node.start & (alignment - 1)) ||
		    (map_and_fenceable && !obj->map_and_fenceable)) {
			WARN(obj->pin_count,
			     "bo is already pinned with incorrect alignment:"
			     " offset=%lx, req.alignment=%x, req.map_and_fenceable=%d,"
			     " obj->map_and_fenceable=%d\n",
			     i915_gem_obj_offset(obj, vm), alignment,
			     map_and_fenceable,
			     obj->map_and_fenceable);
			ret = i915_vma_unbind(vma);
			if (ret)
				return ret;
		}
	}

	if (!i915_gem_obj_bound(obj, vm)) {
		struct drm_i915_private *dev_priv = obj->base.dev->dev_private;

		ret = i915_gem_object_bind_to_vm(obj, vm, alignment,
						 map_and_fenceable,
						 nonblocking);
		if (ret)
			return ret;

		if (!dev_priv->mm.aliasing_ppgtt)
			i915_gem_gtt_bind_object(obj, obj->cache_level);
	}

	if (!obj->has_global_gtt_mapping && map_and_fenceable)
		i915_gem_gtt_bind_object(obj, obj->cache_level);

	obj->pin_count++;
	obj->pin_mappable |= map_and_fenceable;

	return 0;
}

void
i915_gem_object_unpin(struct drm_i915_gem_object *obj)
{
	BUG_ON(obj->pin_count == 0);
	BUG_ON(!i915_gem_obj_bound_any(obj));

	if (--obj->pin_count == 0)
		obj->pin_mappable = false;
}

int
i915_gem_pin_ioctl(struct drm_device *dev, void *data,
		   struct drm_file *file)
{
	struct drm_i915_gem_pin *args = data;
	struct drm_i915_gem_object *obj;
	int ret;

	ret = i915_mutex_lock_interruptible(dev);
	if (ret)
		return ret;

	obj = to_intel_bo(drm_gem_object_lookup(dev, file, args->handle));
	if (&obj->base == NULL) {
		ret = -ENOENT;
		goto unlock;
	}

	if (obj->madv != I915_MADV_WILLNEED) {
		DRM_ERROR("Attempting to pin a purgeable buffer\n");
		ret = -EINVAL;
		goto out;
	}

	if (obj->pin_filp != NULL && obj->pin_filp != file) {
		DRM_ERROR("Already pinned in i915_gem_pin_ioctl(): %d\n",
			  args->handle);
		ret = -EINVAL;
		goto out;
	}

	if (obj->user_pin_count == ULONG_MAX) {
		ret = -EBUSY;
		goto out;
	}

	if (obj->user_pin_count == 0) {
		ret = i915_gem_obj_ggtt_pin(obj, args->alignment, true, false);
		if (ret)
			goto out;
	}

	obj->user_pin_count++;
	obj->pin_filp = file;

	args->offset = i915_gem_obj_ggtt_offset(obj);
out:
	drm_gem_object_unreference(&obj->base);
unlock:
	mutex_unlock(&dev->struct_mutex);
	return ret;
}

int
i915_gem_unpin_ioctl(struct drm_device *dev, void *data,
		     struct drm_file *file)
{
	struct drm_i915_gem_pin *args = data;
	struct drm_i915_gem_object *obj;
	int ret;

	ret = i915_mutex_lock_interruptible(dev);
	if (ret)
		return ret;

	obj = to_intel_bo(drm_gem_object_lookup(dev, file, args->handle));
	if (&obj->base == NULL) {
		ret = -ENOENT;
		goto unlock;
	}

	if (obj->pin_filp != file) {
		DRM_ERROR("Not pinned by caller in i915_gem_pin_ioctl(): %d\n",
			  args->handle);
		ret = -EINVAL;
		goto out;
	}
	obj->user_pin_count--;
	if (obj->user_pin_count == 0) {
		obj->pin_filp = NULL;
		i915_gem_object_unpin(obj);
	}

out:
	drm_gem_object_unreference(&obj->base);
unlock:
	mutex_unlock(&dev->struct_mutex);
	return ret;
}

int
i915_gem_busy_ioctl(struct drm_device *dev, void *data,
		    struct drm_file *file)
{
	struct drm_i915_gem_busy *args = data;
	struct drm_i915_gem_object *obj;
	int ret;

	ret = i915_mutex_lock_interruptible(dev);
	if (ret)
		return ret;

	obj = to_intel_bo(drm_gem_object_lookup(dev, file, args->handle));
	if (&obj->base == NULL) {
		ret = -ENOENT;
		goto unlock;
	}

	/* Count all active objects as busy, even if they are currently not used
	 * by the gpu. Users of this interface expect objects to eventually
	 * become non-busy without any further actions, therefore emit any
	 * necessary flushes here.
	 */
	ret = i915_gem_object_flush_active(obj);

	args->busy = obj->active;
	if (obj->ring) {
		BUILD_BUG_ON(I915_NUM_RINGS > 16);
		args->busy |= intel_ring_flag(obj->ring) << 16;
	}

	drm_gem_object_unreference(&obj->base);
unlock:
	mutex_unlock(&dev->struct_mutex);
	return ret;
}

int
i915_gem_throttle_ioctl(struct drm_device *dev, void *data,
			struct drm_file *file_priv)
{
	return i915_gem_ring_throttle(dev, file_priv);
}

int
i915_gem_madvise_ioctl(struct drm_device *dev, void *data,
		       struct drm_file *file_priv)
{
	struct drm_i915_gem_madvise *args = data;
	struct drm_i915_gem_object *obj;
	int ret;

	switch (args->madv) {
	case I915_MADV_DONTNEED:
	case I915_MADV_WILLNEED:
	    break;
	default:
	    return -EINVAL;
	}

	ret = i915_mutex_lock_interruptible(dev);
	if (ret)
		return ret;

	obj = to_intel_bo(drm_gem_object_lookup(dev, file_priv, args->handle));
	if (&obj->base == NULL) {
		ret = -ENOENT;
		goto unlock;
	}

	if (obj->pin_count) {
		ret = -EINVAL;
		goto out;
	}

	if (obj->madv != __I915_MADV_PURGED)
		obj->madv = args->madv;

	/* if the object is no longer attached, discard its backing storage */
	if (i915_gem_object_is_purgeable(obj) && obj->pages == NULL)
		i915_gem_object_truncate(obj);

	args->retained = obj->madv != __I915_MADV_PURGED;

out:
	drm_gem_object_unreference(&obj->base);
unlock:
	mutex_unlock(&dev->struct_mutex);
	return ret;
}

void i915_gem_object_init(struct drm_i915_gem_object *obj,
			  const struct drm_i915_gem_object_ops *ops)
{
	INIT_LIST_HEAD(&obj->global_list);
	INIT_LIST_HEAD(&obj->ring_list);
<<<<<<< HEAD
	INIT_LIST_HEAD(&obj->exec_list);
=======
>>>>>>> d8ec26d7
	INIT_LIST_HEAD(&obj->obj_exec_link);
	INIT_LIST_HEAD(&obj->vma_list);

	obj->ops = ops;

	obj->fence_reg = I915_FENCE_REG_NONE;
	obj->madv = I915_MADV_WILLNEED;
	/* Avoid an unnecessary call to unbind on the first bind. */
	obj->map_and_fenceable = true;

	i915_gem_info_add_obj(obj->base.dev->dev_private, obj->base.size);
}

static const struct drm_i915_gem_object_ops i915_gem_object_ops = {
	.get_pages = i915_gem_object_get_pages_gtt,
	.put_pages = i915_gem_object_put_pages_gtt,
};

struct drm_i915_gem_object *i915_gem_alloc_object(struct drm_device *dev,
						  size_t size)
{
	struct drm_i915_gem_object *obj;
	struct address_space *mapping;
	gfp_t mask;

	obj = i915_gem_object_alloc(dev);
	if (obj == NULL)
		return NULL;

	if (drm_gem_object_init(dev, &obj->base, size) != 0) {
		i915_gem_object_free(obj);
		return NULL;
	}

	mask = GFP_HIGHUSER | __GFP_RECLAIMABLE;
	if (IS_CRESTLINE(dev) || IS_BROADWATER(dev)) {
		/* 965gm cannot relocate objects above 4GiB. */
		mask &= ~__GFP_HIGHMEM;
		mask |= __GFP_DMA32;
	}

	mapping = file_inode(obj->base.filp)->i_mapping;
	mapping_set_gfp_mask(mapping, mask);

	i915_gem_object_init(obj, &i915_gem_object_ops);

	obj->base.write_domain = I915_GEM_DOMAIN_CPU;
	obj->base.read_domains = I915_GEM_DOMAIN_CPU;

	if (HAS_LLC(dev)) {
		/* On some devices, we can have the GPU use the LLC (the CPU
		 * cache) for about a 10% performance improvement
		 * compared to uncached.  Graphics requests other than
		 * display scanout are coherent with the CPU in
		 * accessing this cache.  This means in this mode we
		 * don't need to clflush on the CPU side, and on the
		 * GPU side we only need to flush internal caches to
		 * get data visible to the CPU.
		 *
		 * However, we maintain the display planes as UC, and so
		 * need to rebind when first used as such.
		 */
		obj->cache_level = I915_CACHE_LLC;
	} else
		obj->cache_level = I915_CACHE_NONE;

	trace_i915_gem_object_create(obj);
<<<<<<< HEAD

	return obj;
}

int i915_gem_init_object(struct drm_gem_object *obj)
{
	BUG();
=======
>>>>>>> d8ec26d7

	return obj;
}

void i915_gem_free_object(struct drm_gem_object *gem_obj)
{
	struct drm_i915_gem_object *obj = to_intel_bo(gem_obj);
	struct drm_device *dev = obj->base.dev;
	drm_i915_private_t *dev_priv = dev->dev_private;
	struct i915_vma *vma, *next;

	trace_i915_gem_object_destroy(obj);

	if (obj->phys_obj)
		i915_gem_detach_phys_object(dev, obj);

	obj->pin_count = 0;
	/* NB: 0 or 1 elements */
	WARN_ON(!list_empty(&obj->vma_list) &&
		!list_is_singular(&obj->vma_list));
	list_for_each_entry_safe(vma, next, &obj->vma_list, vma_link) {
		int ret = i915_vma_unbind(vma);
		if (WARN_ON(ret == -ERESTARTSYS)) {
			bool was_interruptible;

			was_interruptible = dev_priv->mm.interruptible;
			dev_priv->mm.interruptible = false;

			WARN_ON(i915_vma_unbind(vma));

			dev_priv->mm.interruptible = was_interruptible;
		}
	}

	/* Stolen objects don't hold a ref, but do hold pin count. Fix that up
	 * before progressing. */
	if (obj->stolen)
		i915_gem_object_unpin_pages(obj);

	if (WARN_ON(obj->pages_pin_count))
		obj->pages_pin_count = 0;
	i915_gem_object_put_pages(obj);
	i915_gem_object_free_mmap_offset(obj);
	i915_gem_object_release_stolen(obj);

	BUG_ON(obj->pages);

	if (obj->base.import_attach)
		drm_prime_gem_destroy(&obj->base, NULL);

	drm_gem_object_release(&obj->base);
	i915_gem_info_remove_obj(dev_priv, obj->base.size);

	kfree(obj->bit_17);
	i915_gem_object_free(obj);
}

<<<<<<< HEAD
struct i915_vma *i915_gem_vma_create(struct drm_i915_gem_object *obj,
				     struct i915_address_space *vm)
{
=======
struct i915_vma *i915_gem_obj_to_vma(struct drm_i915_gem_object *obj,
				     struct i915_address_space *vm)
{
	struct i915_vma *vma;
	list_for_each_entry(vma, &obj->vma_list, vma_link)
		if (vma->vm == vm)
			return vma;

	return NULL;
}

static struct i915_vma *__i915_gem_vma_create(struct drm_i915_gem_object *obj,
					      struct i915_address_space *vm)
{
>>>>>>> d8ec26d7
	struct i915_vma *vma = kzalloc(sizeof(*vma), GFP_KERNEL);
	if (vma == NULL)
		return ERR_PTR(-ENOMEM);

	INIT_LIST_HEAD(&vma->vma_link);
	INIT_LIST_HEAD(&vma->mm_list);
	INIT_LIST_HEAD(&vma->exec_list);
	vma->vm = vm;
	vma->obj = obj;

	/* Keep GGTT vmas first to make debug easier */
	if (i915_is_ggtt(vm))
		list_add(&vma->vma_link, &obj->vma_list);
	else
		list_add_tail(&vma->vma_link, &obj->vma_list);

	return vma;
}

<<<<<<< HEAD
void i915_gem_vma_destroy(struct i915_vma *vma)
{
	WARN_ON(vma->node.allocated);
	list_del(&vma->vma_link);
=======
struct i915_vma *
i915_gem_obj_lookup_or_create_vma(struct drm_i915_gem_object *obj,
				  struct i915_address_space *vm)
{
	struct i915_vma *vma;

	vma = i915_gem_obj_to_vma(obj, vm);
	if (!vma)
		vma = __i915_gem_vma_create(obj, vm);

	return vma;
}

void i915_gem_vma_destroy(struct i915_vma *vma)
{
	WARN_ON(vma->node.allocated);

	/* Keep the vma as a placeholder in the execbuffer reservation lists */
	if (!list_empty(&vma->exec_list))
		return;

	list_del(&vma->vma_link);

>>>>>>> d8ec26d7
	kfree(vma);
}

int
i915_gem_suspend(struct drm_device *dev)
{
	drm_i915_private_t *dev_priv = dev->dev_private;
	int ret = 0;

<<<<<<< HEAD
	if (dev_priv->ums.mm_suspended) {
		mutex_unlock(&dev->struct_mutex);
		return 0;
	}
=======
	mutex_lock(&dev->struct_mutex);
	if (dev_priv->ums.mm_suspended)
		goto err;
>>>>>>> d8ec26d7

	ret = i915_gpu_idle(dev);
	if (ret)
		goto err;

	i915_gem_retire_requests(dev);

	/* Under UMS, be paranoid and evict. */
	if (!drm_core_check_feature(dev, DRIVER_MODESET))
		i915_gem_evict_everything(dev);

<<<<<<< HEAD
	del_timer_sync(&dev_priv->gpu_error.hangcheck_timer);

	i915_kernel_lost_context(dev);
	i915_gem_cleanup_ringbuffer(dev);

	/* Cancel the retire work handler, which should be idle now. */
=======
	i915_kernel_lost_context(dev);
	i915_gem_cleanup_ringbuffer(dev);

	/* Hack!  Don't let anybody do execbuf while we don't control the chip.
	 * We need to replace this with a semaphore, or something.
	 * And not confound ums.mm_suspended!
	 */
	dev_priv->ums.mm_suspended = !drm_core_check_feature(dev,
							     DRIVER_MODESET);
	mutex_unlock(&dev->struct_mutex);

	del_timer_sync(&dev_priv->gpu_error.hangcheck_timer);
>>>>>>> d8ec26d7
	cancel_delayed_work_sync(&dev_priv->mm.retire_work);
	cancel_delayed_work_sync(&dev_priv->mm.idle_work);

	return 0;

err:
	mutex_unlock(&dev->struct_mutex);
	return ret;
}

int i915_gem_l3_remap(struct intel_ring_buffer *ring, int slice)
{
	struct drm_device *dev = ring->dev;
	drm_i915_private_t *dev_priv = dev->dev_private;
	u32 reg_base = GEN7_L3LOG_BASE + (slice * 0x200);
	u32 *remap_info = dev_priv->l3_parity.remap_info[slice];
	int i, ret;

	if (!HAS_L3_DPF(dev) || !remap_info)
		return 0;

	ret = intel_ring_begin(ring, GEN7_L3LOG_SIZE / 4 * 3);
	if (ret)
		return ret;

	/*
	 * Note: We do not worry about the concurrent register cacheline hang
	 * here because no other code should access these registers other than
	 * at initialization time.
	 */
	for (i = 0; i < GEN7_L3LOG_SIZE; i += 4) {
		intel_ring_emit(ring, MI_LOAD_REGISTER_IMM(1));
		intel_ring_emit(ring, reg_base + i);
		intel_ring_emit(ring, remap_info[i/4]);
	}

	intel_ring_advance(ring);

	return ret;
}

void i915_gem_init_swizzling(struct drm_device *dev)
{
	drm_i915_private_t *dev_priv = dev->dev_private;

	if (INTEL_INFO(dev)->gen < 5 ||
	    dev_priv->mm.bit_6_swizzle_x == I915_BIT_6_SWIZZLE_NONE)
		return;

	I915_WRITE(DISP_ARB_CTL, I915_READ(DISP_ARB_CTL) |
				 DISP_TILE_SURFACE_SWIZZLING);

	if (IS_GEN5(dev))
		return;

	I915_WRITE(TILECTL, I915_READ(TILECTL) | TILECTL_SWZCTL);
	if (IS_GEN6(dev))
		I915_WRITE(ARB_MODE, _MASKED_BIT_ENABLE(ARB_MODE_SWIZZLE_SNB));
	else if (IS_GEN7(dev))
		I915_WRITE(ARB_MODE, _MASKED_BIT_ENABLE(ARB_MODE_SWIZZLE_IVB));
	else if (IS_GEN8(dev))
		I915_WRITE(GAMTARBMODE, _MASKED_BIT_ENABLE(ARB_MODE_SWIZZLE_BDW));
	else
		BUG();
}

static bool
intel_enable_blt(struct drm_device *dev)
{
	if (!HAS_BLT(dev))
		return false;

	/* The blitter was dysfunctional on early prototypes */
	if (IS_GEN6(dev) && dev->pdev->revision < 8) {
		DRM_INFO("BLT not supported on this pre-production hardware;"
			 " graphics performance will be degraded.\n");
		return false;
	}

	return true;
}

static int i915_gem_init_rings(struct drm_device *dev)
{
	struct drm_i915_private *dev_priv = dev->dev_private;
	int ret;

	ret = intel_init_render_ring_buffer(dev);
	if (ret)
		return ret;

	if (HAS_BSD(dev)) {
		ret = intel_init_bsd_ring_buffer(dev);
		if (ret)
			goto cleanup_render_ring;
	}

	if (intel_enable_blt(dev)) {
		ret = intel_init_blt_ring_buffer(dev);
		if (ret)
			goto cleanup_bsd_ring;
	}

	if (HAS_VEBOX(dev)) {
		ret = intel_init_vebox_ring_buffer(dev);
		if (ret)
			goto cleanup_blt_ring;
	}


	ret = i915_gem_set_seqno(dev, ((u32)~0 - 0x1000));
	if (ret)
		goto cleanup_vebox_ring;

	return 0;

cleanup_vebox_ring:
	intel_cleanup_ring_buffer(&dev_priv->ring[VECS]);
cleanup_blt_ring:
	intel_cleanup_ring_buffer(&dev_priv->ring[BCS]);
cleanup_bsd_ring:
	intel_cleanup_ring_buffer(&dev_priv->ring[VCS]);
cleanup_render_ring:
	intel_cleanup_ring_buffer(&dev_priv->ring[RCS]);

	return ret;
}

int
i915_gem_init_hw(struct drm_device *dev)
{
	drm_i915_private_t *dev_priv = dev->dev_private;
	int ret, i;

	if (INTEL_INFO(dev)->gen < 6 && !intel_enable_gtt())
		return -EIO;

	if (dev_priv->ellc_size)
		I915_WRITE(HSW_IDICR, I915_READ(HSW_IDICR) | IDIHASHMSK(0xf));
<<<<<<< HEAD
=======

	if (IS_HASWELL(dev))
		I915_WRITE(MI_PREDICATE_RESULT_2, IS_HSW_GT3(dev) ?
			   LOWER_SLICE_ENABLED : LOWER_SLICE_DISABLED);
>>>>>>> d8ec26d7

	if (HAS_PCH_NOP(dev)) {
		u32 temp = I915_READ(GEN7_MSG_CTL);
		temp &= ~(WAIT_FOR_PCH_FLR_ACK | WAIT_FOR_PCH_RESET_ACK);
		I915_WRITE(GEN7_MSG_CTL, temp);
	}

	i915_gem_init_swizzling(dev);

	ret = i915_gem_init_rings(dev);
	if (ret)
		return ret;

	for (i = 0; i < NUM_L3_SLICES(dev); i++)
		i915_gem_l3_remap(&dev_priv->ring[RCS], i);

	/*
	 * XXX: There was some w/a described somewhere suggesting loading
	 * contexts before PPGTT.
	 */
	i915_gem_context_init(dev);
	if (dev_priv->mm.aliasing_ppgtt) {
		ret = dev_priv->mm.aliasing_ppgtt->enable(dev);
		if (ret) {
			i915_gem_cleanup_aliasing_ppgtt(dev);
			DRM_INFO("PPGTT enable failed. This is not fatal, but unexpected\n");
		}
	}

	return 0;
}

int i915_gem_init(struct drm_device *dev)
{
	struct drm_i915_private *dev_priv = dev->dev_private;
	int ret;

	mutex_lock(&dev->struct_mutex);

	if (IS_VALLEYVIEW(dev)) {
		/* VLVA0 (potential hack), BIOS isn't actually waking us */
		I915_WRITE(VLV_GTLC_WAKE_CTRL, 1);
		if (wait_for((I915_READ(VLV_GTLC_PW_STATUS) & 1) == 1, 10))
			DRM_DEBUG_DRIVER("allow wake ack timed out\n");
	}

	i915_gem_init_global_gtt(dev);

	ret = i915_gem_init_hw(dev);
	mutex_unlock(&dev->struct_mutex);
	if (ret) {
		i915_gem_cleanup_aliasing_ppgtt(dev);
		return ret;
	}

	/* Allow hardware batchbuffers unless told otherwise, but not for KMS. */
	if (!drm_core_check_feature(dev, DRIVER_MODESET))
		dev_priv->dri1.allow_batchbuffer = 1;
	return 0;
}

void
i915_gem_cleanup_ringbuffer(struct drm_device *dev)
{
	drm_i915_private_t *dev_priv = dev->dev_private;
	struct intel_ring_buffer *ring;
	int i;

	for_each_ring(ring, dev_priv, i)
		intel_cleanup_ring_buffer(ring);
}

int
i915_gem_entervt_ioctl(struct drm_device *dev, void *data,
		       struct drm_file *file_priv)
{
	struct drm_i915_private *dev_priv = dev->dev_private;
	int ret;

	if (drm_core_check_feature(dev, DRIVER_MODESET))
		return 0;

	if (i915_reset_in_progress(&dev_priv->gpu_error)) {
		DRM_ERROR("Reenabling wedged hardware, good luck\n");
		atomic_set(&dev_priv->gpu_error.reset_counter, 0);
	}

	mutex_lock(&dev->struct_mutex);
	dev_priv->ums.mm_suspended = 0;

	ret = i915_gem_init_hw(dev);
	if (ret != 0) {
		mutex_unlock(&dev->struct_mutex);
		return ret;
	}

	BUG_ON(!list_empty(&dev_priv->gtt.base.active_list));
	mutex_unlock(&dev->struct_mutex);

	ret = drm_irq_install(dev);
	if (ret)
		goto cleanup_ringbuffer;

	return 0;

cleanup_ringbuffer:
	mutex_lock(&dev->struct_mutex);
	i915_gem_cleanup_ringbuffer(dev);
	dev_priv->ums.mm_suspended = 1;
	mutex_unlock(&dev->struct_mutex);

	return ret;
}

int
i915_gem_leavevt_ioctl(struct drm_device *dev, void *data,
		       struct drm_file *file_priv)
{
	struct drm_i915_private *dev_priv = dev->dev_private;
	int ret;

	if (drm_core_check_feature(dev, DRIVER_MODESET))
		return 0;

	drm_irq_uninstall(dev);

<<<<<<< HEAD
	mutex_lock(&dev->struct_mutex);
	ret =  i915_gem_idle(dev);

	/* Hack!  Don't let anybody do execbuf while we don't control the chip.
	 * We need to replace this with a semaphore, or something.
	 * And not confound ums.mm_suspended!
	 */
	if (ret != 0)
		dev_priv->ums.mm_suspended = 1;
	mutex_unlock(&dev->struct_mutex);

	return ret;
=======
	return i915_gem_suspend(dev);
>>>>>>> d8ec26d7
}

void
i915_gem_lastclose(struct drm_device *dev)
{
	int ret;

	if (drm_core_check_feature(dev, DRIVER_MODESET))
		return;

<<<<<<< HEAD
	mutex_lock(&dev->struct_mutex);
	ret = i915_gem_idle(dev);
=======
	ret = i915_gem_suspend(dev);
>>>>>>> d8ec26d7
	if (ret)
		DRM_ERROR("failed to idle hardware: %d\n", ret);
	mutex_unlock(&dev->struct_mutex);
}

static void
init_ring_lists(struct intel_ring_buffer *ring)
{
	INIT_LIST_HEAD(&ring->active_list);
	INIT_LIST_HEAD(&ring->request_list);
}

static void i915_init_vm(struct drm_i915_private *dev_priv,
			 struct i915_address_space *vm)
{
	vm->dev = dev_priv->dev;
	INIT_LIST_HEAD(&vm->active_list);
	INIT_LIST_HEAD(&vm->inactive_list);
	INIT_LIST_HEAD(&vm->global_link);
	list_add(&vm->global_link, &dev_priv->vm_list);
}

void
i915_gem_load(struct drm_device *dev)
{
	drm_i915_private_t *dev_priv = dev->dev_private;
	int i;

	dev_priv->slab =
		kmem_cache_create("i915_gem_object",
				  sizeof(struct drm_i915_gem_object), 0,
				  SLAB_HWCACHE_ALIGN,
				  NULL);

	INIT_LIST_HEAD(&dev_priv->vm_list);
	i915_init_vm(dev_priv, &dev_priv->gtt.base);

<<<<<<< HEAD
=======
	INIT_LIST_HEAD(&dev_priv->context_list);
>>>>>>> d8ec26d7
	INIT_LIST_HEAD(&dev_priv->mm.unbound_list);
	INIT_LIST_HEAD(&dev_priv->mm.bound_list);
	INIT_LIST_HEAD(&dev_priv->mm.fence_list);
	for (i = 0; i < I915_NUM_RINGS; i++)
		init_ring_lists(&dev_priv->ring[i]);
	for (i = 0; i < I915_MAX_NUM_FENCES; i++)
		INIT_LIST_HEAD(&dev_priv->fence_regs[i].lru_list);
	INIT_DELAYED_WORK(&dev_priv->mm.retire_work,
			  i915_gem_retire_work_handler);
	INIT_DELAYED_WORK(&dev_priv->mm.idle_work,
			  i915_gem_idle_work_handler);
	init_waitqueue_head(&dev_priv->gpu_error.reset_queue);

	/* On GEN3 we really need to make sure the ARB C3 LP bit is set */
	if (IS_GEN3(dev)) {
		I915_WRITE(MI_ARB_STATE,
			   _MASKED_BIT_ENABLE(MI_ARB_C3_LP_WRITE_ENABLE));
	}

	dev_priv->relative_constants_mode = I915_EXEC_CONSTANTS_REL_GENERAL;

	/* Old X drivers will take 0-2 for front, back, depth buffers */
	if (!drm_core_check_feature(dev, DRIVER_MODESET))
		dev_priv->fence_reg_start = 3;

	if (INTEL_INFO(dev)->gen >= 7 && !IS_VALLEYVIEW(dev))
		dev_priv->num_fence_regs = 32;
	else if (INTEL_INFO(dev)->gen >= 4 || IS_I945G(dev) || IS_I945GM(dev) || IS_G33(dev))
		dev_priv->num_fence_regs = 16;
	else
		dev_priv->num_fence_regs = 8;

	/* Initialize fence registers to zero */
	INIT_LIST_HEAD(&dev_priv->mm.fence_list);
	i915_gem_restore_fences(dev);

	i915_gem_detect_bit_6_swizzle(dev);
	init_waitqueue_head(&dev_priv->pending_flip_queue);

	dev_priv->mm.interruptible = true;

	dev_priv->mm.inactive_shrinker.scan_objects = i915_gem_inactive_scan;
	dev_priv->mm.inactive_shrinker.count_objects = i915_gem_inactive_count;
	dev_priv->mm.inactive_shrinker.seeks = DEFAULT_SEEKS;
	register_shrinker(&dev_priv->mm.inactive_shrinker);
}

/*
 * Create a physically contiguous memory object for this object
 * e.g. for cursor + overlay regs
 */
static int i915_gem_init_phys_object(struct drm_device *dev,
				     int id, int size, int align)
{
	drm_i915_private_t *dev_priv = dev->dev_private;
	struct drm_i915_gem_phys_object *phys_obj;
	int ret;

	if (dev_priv->mm.phys_objs[id - 1] || !size)
		return 0;

	phys_obj = kzalloc(sizeof(*phys_obj), GFP_KERNEL);
	if (!phys_obj)
		return -ENOMEM;

	phys_obj->id = id;

	phys_obj->handle = drm_pci_alloc(dev, size, align);
	if (!phys_obj->handle) {
		ret = -ENOMEM;
		goto kfree_obj;
	}
#ifdef CONFIG_X86
	set_memory_wc((unsigned long)phys_obj->handle->vaddr, phys_obj->handle->size / PAGE_SIZE);
#endif

	dev_priv->mm.phys_objs[id - 1] = phys_obj;

	return 0;
kfree_obj:
	kfree(phys_obj);
	return ret;
}

static void i915_gem_free_phys_object(struct drm_device *dev, int id)
{
	drm_i915_private_t *dev_priv = dev->dev_private;
	struct drm_i915_gem_phys_object *phys_obj;

	if (!dev_priv->mm.phys_objs[id - 1])
		return;

	phys_obj = dev_priv->mm.phys_objs[id - 1];
	if (phys_obj->cur_obj) {
		i915_gem_detach_phys_object(dev, phys_obj->cur_obj);
	}

#ifdef CONFIG_X86
	set_memory_wb((unsigned long)phys_obj->handle->vaddr, phys_obj->handle->size / PAGE_SIZE);
#endif
	drm_pci_free(dev, phys_obj->handle);
	kfree(phys_obj);
	dev_priv->mm.phys_objs[id - 1] = NULL;
}

void i915_gem_free_all_phys_object(struct drm_device *dev)
{
	int i;

	for (i = I915_GEM_PHYS_CURSOR_0; i <= I915_MAX_PHYS_OBJECT; i++)
		i915_gem_free_phys_object(dev, i);
}

void i915_gem_detach_phys_object(struct drm_device *dev,
				 struct drm_i915_gem_object *obj)
{
	struct address_space *mapping = file_inode(obj->base.filp)->i_mapping;
	char *vaddr;
	int i;
	int page_count;

	if (!obj->phys_obj)
		return;
	vaddr = obj->phys_obj->handle->vaddr;

	page_count = obj->base.size / PAGE_SIZE;
	for (i = 0; i < page_count; i++) {
		struct page *page = shmem_read_mapping_page(mapping, i);
		if (!IS_ERR(page)) {
			char *dst = kmap_atomic(page);
			memcpy(dst, vaddr + i*PAGE_SIZE, PAGE_SIZE);
			kunmap_atomic(dst);

			drm_clflush_pages(&page, 1);

			set_page_dirty(page);
			mark_page_accessed(page);
			page_cache_release(page);
		}
	}
	i915_gem_chipset_flush(dev);

	obj->phys_obj->cur_obj = NULL;
	obj->phys_obj = NULL;
}

int
i915_gem_attach_phys_object(struct drm_device *dev,
			    struct drm_i915_gem_object *obj,
			    int id,
			    int align)
{
	struct address_space *mapping = file_inode(obj->base.filp)->i_mapping;
	drm_i915_private_t *dev_priv = dev->dev_private;
	int ret = 0;
	int page_count;
	int i;

	if (id > I915_MAX_PHYS_OBJECT)
		return -EINVAL;

	if (obj->phys_obj) {
		if (obj->phys_obj->id == id)
			return 0;
		i915_gem_detach_phys_object(dev, obj);
	}

	/* create a new object */
	if (!dev_priv->mm.phys_objs[id - 1]) {
		ret = i915_gem_init_phys_object(dev, id,
						obj->base.size, align);
		if (ret) {
			DRM_ERROR("failed to init phys object %d size: %zu\n",
				  id, obj->base.size);
			return ret;
		}
	}

	/* bind to the object */
	obj->phys_obj = dev_priv->mm.phys_objs[id - 1];
	obj->phys_obj->cur_obj = obj;

	page_count = obj->base.size / PAGE_SIZE;

	for (i = 0; i < page_count; i++) {
		struct page *page;
		char *dst, *src;

		page = shmem_read_mapping_page(mapping, i);
		if (IS_ERR(page))
			return PTR_ERR(page);

		src = kmap_atomic(page);
		dst = obj->phys_obj->handle->vaddr + (i * PAGE_SIZE);
		memcpy(dst, src, PAGE_SIZE);
		kunmap_atomic(src);

		mark_page_accessed(page);
		page_cache_release(page);
	}

	return 0;
}

static int
i915_gem_phys_pwrite(struct drm_device *dev,
		     struct drm_i915_gem_object *obj,
		     struct drm_i915_gem_pwrite *args,
		     struct drm_file *file_priv)
{
	void *vaddr = obj->phys_obj->handle->vaddr + args->offset;
	char __user *user_data = to_user_ptr(args->data_ptr);

	if (__copy_from_user_inatomic_nocache(vaddr, user_data, args->size)) {
		unsigned long unwritten;

		/* The physical object once assigned is fixed for the lifetime
		 * of the obj, so we can safely drop the lock and continue
		 * to access vaddr.
		 */
		mutex_unlock(&dev->struct_mutex);
		unwritten = copy_from_user(vaddr, user_data, args->size);
		mutex_lock(&dev->struct_mutex);
		if (unwritten)
			return -EFAULT;
	}

	i915_gem_chipset_flush(dev);
	return 0;
}

void i915_gem_release(struct drm_device *dev, struct drm_file *file)
{
	struct drm_i915_file_private *file_priv = file->driver_priv;

	cancel_delayed_work_sync(&file_priv->mm.idle_work);

	/* Clean up our request list when the client is going away, so that
	 * later retire_requests won't dereference our soon-to-be-gone
	 * file_priv.
	 */
	spin_lock(&file_priv->mm.lock);
	while (!list_empty(&file_priv->mm.request_list)) {
		struct drm_i915_gem_request *request;

		request = list_first_entry(&file_priv->mm.request_list,
					   struct drm_i915_gem_request,
					   client_list);
		list_del(&request->client_list);
		request->file_priv = NULL;
	}
	spin_unlock(&file_priv->mm.lock);
}

static void
i915_gem_file_idle_work_handler(struct work_struct *work)
{
	struct drm_i915_file_private *file_priv =
		container_of(work, typeof(*file_priv), mm.idle_work.work);

	atomic_set(&file_priv->rps_wait_boost, false);
}

int i915_gem_open(struct drm_device *dev, struct drm_file *file)
{
	struct drm_i915_file_private *file_priv;

	DRM_DEBUG_DRIVER("\n");

	file_priv = kzalloc(sizeof(*file_priv), GFP_KERNEL);
	if (!file_priv)
		return -ENOMEM;

	file->driver_priv = file_priv;
	file_priv->dev_priv = dev->dev_private;

	spin_lock_init(&file_priv->mm.lock);
	INIT_LIST_HEAD(&file_priv->mm.request_list);
	INIT_DELAYED_WORK(&file_priv->mm.idle_work,
			  i915_gem_file_idle_work_handler);

	idr_init(&file_priv->context_idr);

	return 0;
}

static bool mutex_is_locked_by(struct mutex *mutex, struct task_struct *task)
{
	if (!mutex_is_locked(mutex))
		return false;

#if defined(CONFIG_SMP) || defined(CONFIG_DEBUG_MUTEXES)
	return mutex->owner == task;
#else
	/* Since UP may be pre-empted, we cannot assume that we own the lock */
	return false;
#endif
}

static unsigned long
i915_gem_inactive_count(struct shrinker *shrinker, struct shrink_control *sc)
{
	struct drm_i915_private *dev_priv =
		container_of(shrinker,
			     struct drm_i915_private,
			     mm.inactive_shrinker);
	struct drm_device *dev = dev_priv->dev;
	struct drm_i915_gem_object *obj;
	bool unlock = true;
	unsigned long count;

	if (!mutex_trylock(&dev->struct_mutex)) {
		if (!mutex_is_locked_by(&dev->struct_mutex, current))
			return 0;

		if (dev_priv->mm.shrinker_no_lock_stealing)
			return 0;

		unlock = false;
	}

	count = 0;
	list_for_each_entry(obj, &dev_priv->mm.unbound_list, global_list)
		if (obj->pages_pin_count == 0)
			count += obj->base.size >> PAGE_SHIFT;

	list_for_each_entry(obj, &dev_priv->mm.bound_list, global_list) {
		if (obj->active)
			continue;

		if (obj->pin_count == 0 && obj->pages_pin_count == 0)
			count += obj->base.size >> PAGE_SHIFT;
	}
<<<<<<< HEAD

	if (unlock)
		mutex_unlock(&dev->struct_mutex);
	return count;
}

/* All the new VM stuff */
unsigned long i915_gem_obj_offset(struct drm_i915_gem_object *o,
				  struct i915_address_space *vm)
{
	struct drm_i915_private *dev_priv = o->base.dev->dev_private;
	struct i915_vma *vma;

	if (vm == &dev_priv->mm.aliasing_ppgtt->base)
		vm = &dev_priv->gtt.base;

	BUG_ON(list_empty(&o->vma_list));
	list_for_each_entry(vma, &o->vma_list, vma_link) {
		if (vma->vm == vm)
			return vma->node.start;

	}
	return -1;
}

bool i915_gem_obj_bound(struct drm_i915_gem_object *o,
			struct i915_address_space *vm)
{
	struct i915_vma *vma;

	list_for_each_entry(vma, &o->vma_list, vma_link)
		if (vma->vm == vm && drm_mm_node_allocated(&vma->node))
			return true;

	return false;
}

bool i915_gem_obj_bound_any(struct drm_i915_gem_object *o)
{
	struct drm_i915_private *dev_priv = o->base.dev->dev_private;
	struct i915_address_space *vm;

	list_for_each_entry(vm, &dev_priv->vm_list, global_link)
		if (i915_gem_obj_bound(o, vm))
			return true;

	return false;
}

unsigned long i915_gem_obj_size(struct drm_i915_gem_object *o,
				struct i915_address_space *vm)
{
	struct drm_i915_private *dev_priv = o->base.dev->dev_private;
	struct i915_vma *vma;

	if (vm == &dev_priv->mm.aliasing_ppgtt->base)
		vm = &dev_priv->gtt.base;

	BUG_ON(list_empty(&o->vma_list));

	list_for_each_entry(vma, &o->vma_list, vma_link)
		if (vma->vm == vm)
			return vma->node.size;

	return 0;
}

static unsigned long
i915_gem_inactive_scan(struct shrinker *shrinker, struct shrink_control *sc)
{
	struct drm_i915_private *dev_priv =
		container_of(shrinker,
			     struct drm_i915_private,
			     mm.inactive_shrinker);
	struct drm_device *dev = dev_priv->dev;
	int nr_to_scan = sc->nr_to_scan;
	unsigned long freed;
	bool unlock = true;

	if (!mutex_trylock(&dev->struct_mutex)) {
		if (!mutex_is_locked_by(&dev->struct_mutex, current))
			return SHRINK_STOP;

		if (dev_priv->mm.shrinker_no_lock_stealing)
			return SHRINK_STOP;

		unlock = false;
	}

	freed = i915_gem_purge(dev_priv, nr_to_scan);
	if (freed < nr_to_scan)
		freed += __i915_gem_shrink(dev_priv, nr_to_scan,
							false);
	if (freed < nr_to_scan)
		freed += i915_gem_shrink_all(dev_priv);

	if (unlock)
		mutex_unlock(&dev->struct_mutex);
	return freed;
}

struct i915_vma *i915_gem_obj_to_vma(struct drm_i915_gem_object *obj,
				     struct i915_address_space *vm)
{
	struct i915_vma *vma;
	list_for_each_entry(vma, &obj->vma_list, vma_link)
		if (vma->vm == vm)
			return vma;

	return NULL;
}

struct i915_vma *
i915_gem_obj_lookup_or_create_vma(struct drm_i915_gem_object *obj,
				  struct i915_address_space *vm)
{
	struct i915_vma *vma;

	vma = i915_gem_obj_to_vma(obj, vm);
	if (!vma)
		vma = i915_gem_vma_create(obj, vm);
=======

	if (unlock)
		mutex_unlock(&dev->struct_mutex);

	return count;
}

/* All the new VM stuff */
unsigned long i915_gem_obj_offset(struct drm_i915_gem_object *o,
				  struct i915_address_space *vm)
{
	struct drm_i915_private *dev_priv = o->base.dev->dev_private;
	struct i915_vma *vma;

	if (vm == &dev_priv->mm.aliasing_ppgtt->base)
		vm = &dev_priv->gtt.base;

	BUG_ON(list_empty(&o->vma_list));
	list_for_each_entry(vma, &o->vma_list, vma_link) {
		if (vma->vm == vm)
			return vma->node.start;

	}
	return -1;
}

bool i915_gem_obj_bound(struct drm_i915_gem_object *o,
			struct i915_address_space *vm)
{
	struct i915_vma *vma;

	list_for_each_entry(vma, &o->vma_list, vma_link)
		if (vma->vm == vm && drm_mm_node_allocated(&vma->node))
			return true;

	return false;
}

bool i915_gem_obj_bound_any(struct drm_i915_gem_object *o)
{
	struct i915_vma *vma;

	list_for_each_entry(vma, &o->vma_list, vma_link)
		if (drm_mm_node_allocated(&vma->node))
			return true;

	return false;
}

unsigned long i915_gem_obj_size(struct drm_i915_gem_object *o,
				struct i915_address_space *vm)
{
	struct drm_i915_private *dev_priv = o->base.dev->dev_private;
	struct i915_vma *vma;

	if (vm == &dev_priv->mm.aliasing_ppgtt->base)
		vm = &dev_priv->gtt.base;

	BUG_ON(list_empty(&o->vma_list));

	list_for_each_entry(vma, &o->vma_list, vma_link)
		if (vma->vm == vm)
			return vma->node.size;

	return 0;
}

static unsigned long
i915_gem_inactive_scan(struct shrinker *shrinker, struct shrink_control *sc)
{
	struct drm_i915_private *dev_priv =
		container_of(shrinker,
			     struct drm_i915_private,
			     mm.inactive_shrinker);
	struct drm_device *dev = dev_priv->dev;
	unsigned long freed;
	bool unlock = true;

	if (!mutex_trylock(&dev->struct_mutex)) {
		if (!mutex_is_locked_by(&dev->struct_mutex, current))
			return SHRINK_STOP;

		if (dev_priv->mm.shrinker_no_lock_stealing)
			return SHRINK_STOP;

		unlock = false;
	}

	freed = i915_gem_purge(dev_priv, sc->nr_to_scan);
	if (freed < sc->nr_to_scan)
		freed += __i915_gem_shrink(dev_priv,
					   sc->nr_to_scan - freed,
					   false);
	if (freed < sc->nr_to_scan)
		freed += i915_gem_shrink_all(dev_priv);

	if (unlock)
		mutex_unlock(&dev->struct_mutex);

	return freed;
}

struct i915_vma *i915_gem_obj_to_ggtt(struct drm_i915_gem_object *obj)
{
	struct i915_vma *vma;

	if (WARN_ON(list_empty(&obj->vma_list)))
		return NULL;

	vma = list_first_entry(&obj->vma_list, typeof(*vma), vma_link);
	if (WARN_ON(vma->vm != obj_to_ggtt(obj)))
		return NULL;
>>>>>>> d8ec26d7

	return vma;
}<|MERGE_RESOLUTION|>--- conflicted
+++ resolved
@@ -41,12 +41,9 @@
 static void i915_gem_object_flush_cpu_write_domain(struct drm_i915_gem_object *obj,
 						   bool force);
 static __must_check int
-<<<<<<< HEAD
-=======
 i915_gem_object_wait_rendering(struct drm_i915_gem_object *obj,
 			       bool readonly);
 static __must_check int
->>>>>>> d8ec26d7
 i915_gem_object_bind_to_vm(struct drm_i915_gem_object *obj,
 			   struct i915_address_space *vm,
 			   unsigned alignment,
@@ -67,13 +64,8 @@
 					     struct shrink_control *sc);
 static unsigned long i915_gem_inactive_scan(struct shrinker *shrinker,
 					    struct shrink_control *sc);
-<<<<<<< HEAD
-static long i915_gem_purge(struct drm_i915_private *dev_priv, long target);
-static long i915_gem_shrink_all(struct drm_i915_private *dev_priv);
-=======
 static unsigned long i915_gem_purge(struct drm_i915_private *dev_priv, long target);
 static unsigned long i915_gem_shrink_all(struct drm_i915_private *dev_priv);
->>>>>>> d8ec26d7
 static void i915_gem_object_truncate(struct drm_i915_gem_object *obj);
 
 static bool cpu_cache_is_coherent(struct drm_device *dev,
@@ -443,17 +435,9 @@
 		 * optimizes for the case when the gpu will dirty the data
 		 * anyway again before the next pread happens. */
 		needs_clflush = !cpu_cache_is_coherent(dev, obj->cache_level);
-<<<<<<< HEAD
-		if (i915_gem_obj_bound_any(obj)) {
-			ret = i915_gem_object_set_to_gtt_domain(obj, false);
-			if (ret)
-				return ret;
-		}
-=======
 		ret = i915_gem_object_wait_rendering(obj, true);
 		if (ret)
 			return ret;
->>>>>>> d8ec26d7
 	}
 
 	ret = i915_gem_object_get_pages(obj);
@@ -765,17 +749,9 @@
 		 * optimizes for the case when the gpu will use the data
 		 * right away and we therefore have to clflush anyway. */
 		needs_clflush_after = cpu_write_needs_clflush(obj);
-<<<<<<< HEAD
-		if (i915_gem_obj_bound_any(obj)) {
-			ret = i915_gem_object_set_to_gtt_domain(obj, true);
-			if (ret)
-				return ret;
-		}
-=======
 		ret = i915_gem_object_wait_rendering(obj, false);
 		if (ret)
 			return ret;
->>>>>>> d8ec26d7
 	}
 	/* Same trick applies to invalidate partially written cachelines read
 	 * before writing. */
@@ -1830,11 +1806,7 @@
 	return __i915_gem_shrink(dev_priv, target, true);
 }
 
-<<<<<<< HEAD
-static long
-=======
 static unsigned long
->>>>>>> d8ec26d7
 i915_gem_shrink_all(struct drm_i915_private *dev_priv)
 {
 	struct drm_i915_gem_object *obj, *next;
@@ -1844,14 +1816,8 @@
 
 	list_for_each_entry_safe(obj, next, &dev_priv->mm.unbound_list,
 				 global_list) {
-<<<<<<< HEAD
-		if (obj->pages_pin_count == 0)
-			freed += obj->base.size >> PAGE_SHIFT;
-		i915_gem_object_put_pages(obj);
-=======
 		if (i915_gem_object_put_pages(obj) == 0)
 			freed += obj->base.size >> PAGE_SHIFT;
->>>>>>> d8ec26d7
 	}
 	return freed;
 }
@@ -2216,12 +2182,6 @@
 	if (!dev_priv->ums.mm_suspended) {
 		i915_queue_hangcheck(ring->dev);
 
-<<<<<<< HEAD
-	if (!dev_priv->ums.mm_suspended) {
-		i915_queue_hangcheck(ring->dev);
-
-=======
->>>>>>> d8ec26d7
 		if (was_empty) {
 			cancel_delayed_work_sync(&dev_priv->mm.idle_work);
 			queue_delayed_work(dev_priv->wq,
@@ -2457,14 +2417,11 @@
 	for_each_ring(ring, dev_priv, i)
 		i915_gem_reset_ring_status(dev_priv, ring);
 
-<<<<<<< HEAD
-=======
 	for_each_ring(ring, dev_priv, i)
 		i915_gem_reset_ring_cleanup(dev_priv, ring);
 
 	i915_gem_cleanup_ringbuffer(dev);
 
->>>>>>> d8ec26d7
 	i915_gem_restore_fences(dev);
 }
 
@@ -2564,12 +2521,7 @@
 		idle = i915_gem_retire_requests(dev);
 		mutex_unlock(&dev->struct_mutex);
 	}
-<<<<<<< HEAD
-
-	if (!dev_priv->ums.mm_suspended && !idle)
-=======
 	if (!idle)
->>>>>>> d8ec26d7
 		queue_delayed_work(dev_priv->wq, &dev_priv->mm.retire_work,
 				   round_jiffies_up_relative(HZ));
 }
@@ -2767,9 +2719,6 @@
 	drm_i915_private_t *dev_priv = obj->base.dev->dev_private;
 	int ret;
 
-<<<<<<< HEAD
-	if (list_empty(&vma->vma_link))
-=======
 	/* For now we only ever use 1 vma per object */
 	WARN_ON(!list_is_singular(&obj->vma_list));
 
@@ -2779,12 +2728,8 @@
 	if (!drm_mm_node_allocated(&vma->node)) {
 		i915_gem_vma_destroy(vma);
 
->>>>>>> d8ec26d7
 		return 0;
 	}
-
-	if (!drm_mm_node_allocated(&vma->node))
-		goto destroy;
 
 	if (obj->pin_count)
 		return -EBUSY;
@@ -2821,18 +2766,6 @@
 	/* Avoid an unnecessary call to unbind on rebind. */
 	if (i915_is_ggtt(vma->vm))
 		obj->map_and_fenceable = true;
-<<<<<<< HEAD
-
-	drm_mm_remove_node(&vma->node);
-
-destroy:
-	i915_gem_vma_destroy(vma);
-
-	/* Since the unbound list is global, only move to that list if
-	 * no more VMAs exist.
-	 * NB: Until we have real VMAs there will only ever be one */
-	WARN_ON(!list_empty(&obj->vma_list));
-=======
 
 	drm_mm_remove_node(&vma->node);
 
@@ -2840,7 +2773,6 @@
 
 	/* Since the unbound list is global, only move to that list if
 	 * no more VMAs exist. */
->>>>>>> d8ec26d7
 	if (list_empty(&obj->vma_list))
 		list_move_tail(&obj->global_list, &dev_priv->mm.unbound_list);
 
@@ -3539,12 +3471,7 @@
 
 	/* And bump the LRU for this access */
 	if (i915_gem_object_is_inactive(obj)) {
-<<<<<<< HEAD
-		struct i915_vma *vma = i915_gem_obj_to_vma(obj,
-							   &dev_priv->gtt.base);
-=======
 		struct i915_vma *vma = i915_gem_obj_to_ggtt(obj);
->>>>>>> d8ec26d7
 		if (vma)
 			list_move_tail(&vma->mm_list,
 				       &dev_priv->gtt.base.inactive_list);
@@ -4174,10 +4101,6 @@
 {
 	INIT_LIST_HEAD(&obj->global_list);
 	INIT_LIST_HEAD(&obj->ring_list);
-<<<<<<< HEAD
-	INIT_LIST_HEAD(&obj->exec_list);
-=======
->>>>>>> d8ec26d7
 	INIT_LIST_HEAD(&obj->obj_exec_link);
 	INIT_LIST_HEAD(&obj->vma_list);
 
@@ -4245,16 +4168,6 @@
 		obj->cache_level = I915_CACHE_NONE;
 
 	trace_i915_gem_object_create(obj);
-<<<<<<< HEAD
-
-	return obj;
-}
-
-int i915_gem_init_object(struct drm_gem_object *obj)
-{
-	BUG();
-=======
->>>>>>> d8ec26d7
 
 	return obj;
 }
@@ -4312,11 +4225,6 @@
 	i915_gem_object_free(obj);
 }
 
-<<<<<<< HEAD
-struct i915_vma *i915_gem_vma_create(struct drm_i915_gem_object *obj,
-				     struct i915_address_space *vm)
-{
-=======
 struct i915_vma *i915_gem_obj_to_vma(struct drm_i915_gem_object *obj,
 				     struct i915_address_space *vm)
 {
@@ -4331,7 +4239,6 @@
 static struct i915_vma *__i915_gem_vma_create(struct drm_i915_gem_object *obj,
 					      struct i915_address_space *vm)
 {
->>>>>>> d8ec26d7
 	struct i915_vma *vma = kzalloc(sizeof(*vma), GFP_KERNEL);
 	if (vma == NULL)
 		return ERR_PTR(-ENOMEM);
@@ -4351,12 +4258,6 @@
 	return vma;
 }
 
-<<<<<<< HEAD
-void i915_gem_vma_destroy(struct i915_vma *vma)
-{
-	WARN_ON(vma->node.allocated);
-	list_del(&vma->vma_link);
-=======
 struct i915_vma *
 i915_gem_obj_lookup_or_create_vma(struct drm_i915_gem_object *obj,
 				  struct i915_address_space *vm)
@@ -4380,7 +4281,6 @@
 
 	list_del(&vma->vma_link);
 
->>>>>>> d8ec26d7
 	kfree(vma);
 }
 
@@ -4390,16 +4290,9 @@
 	drm_i915_private_t *dev_priv = dev->dev_private;
 	int ret = 0;
 
-<<<<<<< HEAD
-	if (dev_priv->ums.mm_suspended) {
-		mutex_unlock(&dev->struct_mutex);
-		return 0;
-	}
-=======
 	mutex_lock(&dev->struct_mutex);
 	if (dev_priv->ums.mm_suspended)
 		goto err;
->>>>>>> d8ec26d7
 
 	ret = i915_gpu_idle(dev);
 	if (ret)
@@ -4411,14 +4304,6 @@
 	if (!drm_core_check_feature(dev, DRIVER_MODESET))
 		i915_gem_evict_everything(dev);
 
-<<<<<<< HEAD
-	del_timer_sync(&dev_priv->gpu_error.hangcheck_timer);
-
-	i915_kernel_lost_context(dev);
-	i915_gem_cleanup_ringbuffer(dev);
-
-	/* Cancel the retire work handler, which should be idle now. */
-=======
 	i915_kernel_lost_context(dev);
 	i915_gem_cleanup_ringbuffer(dev);
 
@@ -4431,7 +4316,6 @@
 	mutex_unlock(&dev->struct_mutex);
 
 	del_timer_sync(&dev_priv->gpu_error.hangcheck_timer);
->>>>>>> d8ec26d7
 	cancel_delayed_work_sync(&dev_priv->mm.retire_work);
 	cancel_delayed_work_sync(&dev_priv->mm.idle_work);
 
@@ -4571,13 +4455,10 @@
 
 	if (dev_priv->ellc_size)
 		I915_WRITE(HSW_IDICR, I915_READ(HSW_IDICR) | IDIHASHMSK(0xf));
-<<<<<<< HEAD
-=======
 
 	if (IS_HASWELL(dev))
 		I915_WRITE(MI_PREDICATE_RESULT_2, IS_HSW_GT3(dev) ?
 			   LOWER_SLICE_ENABLED : LOWER_SLICE_DISABLED);
->>>>>>> d8ec26d7
 
 	if (HAS_PCH_NOP(dev)) {
 		u32 temp = I915_READ(GEN7_MSG_CTL);
@@ -4696,30 +4577,12 @@
 i915_gem_leavevt_ioctl(struct drm_device *dev, void *data,
 		       struct drm_file *file_priv)
 {
-	struct drm_i915_private *dev_priv = dev->dev_private;
-	int ret;
-
 	if (drm_core_check_feature(dev, DRIVER_MODESET))
 		return 0;
 
 	drm_irq_uninstall(dev);
 
-<<<<<<< HEAD
-	mutex_lock(&dev->struct_mutex);
-	ret =  i915_gem_idle(dev);
-
-	/* Hack!  Don't let anybody do execbuf while we don't control the chip.
-	 * We need to replace this with a semaphore, or something.
-	 * And not confound ums.mm_suspended!
-	 */
-	if (ret != 0)
-		dev_priv->ums.mm_suspended = 1;
-	mutex_unlock(&dev->struct_mutex);
-
-	return ret;
-=======
 	return i915_gem_suspend(dev);
->>>>>>> d8ec26d7
 }
 
 void
@@ -4730,15 +4593,9 @@
 	if (drm_core_check_feature(dev, DRIVER_MODESET))
 		return;
 
-<<<<<<< HEAD
-	mutex_lock(&dev->struct_mutex);
-	ret = i915_gem_idle(dev);
-=======
 	ret = i915_gem_suspend(dev);
->>>>>>> d8ec26d7
 	if (ret)
 		DRM_ERROR("failed to idle hardware: %d\n", ret);
-	mutex_unlock(&dev->struct_mutex);
 }
 
 static void
@@ -4773,10 +4630,7 @@
 	INIT_LIST_HEAD(&dev_priv->vm_list);
 	i915_init_vm(dev_priv, &dev_priv->gtt.base);
 
-<<<<<<< HEAD
-=======
 	INIT_LIST_HEAD(&dev_priv->context_list);
->>>>>>> d8ec26d7
 	INIT_LIST_HEAD(&dev_priv->mm.unbound_list);
 	INIT_LIST_HEAD(&dev_priv->mm.bound_list);
 	INIT_LIST_HEAD(&dev_priv->mm.fence_list);
@@ -5110,129 +4964,6 @@
 		if (obj->pin_count == 0 && obj->pages_pin_count == 0)
 			count += obj->base.size >> PAGE_SHIFT;
 	}
-<<<<<<< HEAD
-
-	if (unlock)
-		mutex_unlock(&dev->struct_mutex);
-	return count;
-}
-
-/* All the new VM stuff */
-unsigned long i915_gem_obj_offset(struct drm_i915_gem_object *o,
-				  struct i915_address_space *vm)
-{
-	struct drm_i915_private *dev_priv = o->base.dev->dev_private;
-	struct i915_vma *vma;
-
-	if (vm == &dev_priv->mm.aliasing_ppgtt->base)
-		vm = &dev_priv->gtt.base;
-
-	BUG_ON(list_empty(&o->vma_list));
-	list_for_each_entry(vma, &o->vma_list, vma_link) {
-		if (vma->vm == vm)
-			return vma->node.start;
-
-	}
-	return -1;
-}
-
-bool i915_gem_obj_bound(struct drm_i915_gem_object *o,
-			struct i915_address_space *vm)
-{
-	struct i915_vma *vma;
-
-	list_for_each_entry(vma, &o->vma_list, vma_link)
-		if (vma->vm == vm && drm_mm_node_allocated(&vma->node))
-			return true;
-
-	return false;
-}
-
-bool i915_gem_obj_bound_any(struct drm_i915_gem_object *o)
-{
-	struct drm_i915_private *dev_priv = o->base.dev->dev_private;
-	struct i915_address_space *vm;
-
-	list_for_each_entry(vm, &dev_priv->vm_list, global_link)
-		if (i915_gem_obj_bound(o, vm))
-			return true;
-
-	return false;
-}
-
-unsigned long i915_gem_obj_size(struct drm_i915_gem_object *o,
-				struct i915_address_space *vm)
-{
-	struct drm_i915_private *dev_priv = o->base.dev->dev_private;
-	struct i915_vma *vma;
-
-	if (vm == &dev_priv->mm.aliasing_ppgtt->base)
-		vm = &dev_priv->gtt.base;
-
-	BUG_ON(list_empty(&o->vma_list));
-
-	list_for_each_entry(vma, &o->vma_list, vma_link)
-		if (vma->vm == vm)
-			return vma->node.size;
-
-	return 0;
-}
-
-static unsigned long
-i915_gem_inactive_scan(struct shrinker *shrinker, struct shrink_control *sc)
-{
-	struct drm_i915_private *dev_priv =
-		container_of(shrinker,
-			     struct drm_i915_private,
-			     mm.inactive_shrinker);
-	struct drm_device *dev = dev_priv->dev;
-	int nr_to_scan = sc->nr_to_scan;
-	unsigned long freed;
-	bool unlock = true;
-
-	if (!mutex_trylock(&dev->struct_mutex)) {
-		if (!mutex_is_locked_by(&dev->struct_mutex, current))
-			return SHRINK_STOP;
-
-		if (dev_priv->mm.shrinker_no_lock_stealing)
-			return SHRINK_STOP;
-
-		unlock = false;
-	}
-
-	freed = i915_gem_purge(dev_priv, nr_to_scan);
-	if (freed < nr_to_scan)
-		freed += __i915_gem_shrink(dev_priv, nr_to_scan,
-							false);
-	if (freed < nr_to_scan)
-		freed += i915_gem_shrink_all(dev_priv);
-
-	if (unlock)
-		mutex_unlock(&dev->struct_mutex);
-	return freed;
-}
-
-struct i915_vma *i915_gem_obj_to_vma(struct drm_i915_gem_object *obj,
-				     struct i915_address_space *vm)
-{
-	struct i915_vma *vma;
-	list_for_each_entry(vma, &obj->vma_list, vma_link)
-		if (vma->vm == vm)
-			return vma;
-
-	return NULL;
-}
-
-struct i915_vma *
-i915_gem_obj_lookup_or_create_vma(struct drm_i915_gem_object *obj,
-				  struct i915_address_space *vm)
-{
-	struct i915_vma *vma;
-
-	vma = i915_gem_obj_to_vma(obj, vm);
-	if (!vma)
-		vma = i915_gem_vma_create(obj, vm);
-=======
 
 	if (unlock)
 		mutex_unlock(&dev->struct_mutex);
@@ -5345,7 +5076,6 @@
 	vma = list_first_entry(&obj->vma_list, typeof(*vma), vma_link);
 	if (WARN_ON(vma->vm != obj_to_ggtt(obj)))
 		return NULL;
->>>>>>> d8ec26d7
 
 	return vma;
 }