/*
 * LCD Lowlevel Control Abstraction
 *
 * Copyright (C) 2003,2004 Hewlett-Packard Company
 *
 */

#include <linux/module.h>
#include <linux/init.h>
#include <linux/device.h>
#include <linux/lcd.h>
#include <linux/notifier.h>
#include <linux/ctype.h>
#include <linux/err.h>
#include <linux/fb.h>

#if defined(CONFIG_FB) || (defined(CONFIG_FB_MODULE) && \
			   defined(CONFIG_LCD_CLASS_DEVICE_MODULE))
/* This callback gets called when something important happens inside a
 * framebuffer driver. We're looking if that important event is blanking,
 * and if it is, we're switching lcd power as well ...
 */
static int fb_notifier_callback(struct notifier_block *self,
				 unsigned long event, void *data)
{
	struct lcd_device *ld;
	struct fb_event *evdata = data;

	/* If we aren't interested in this event, skip it immediately ... */
	switch (event) {
	case FB_EVENT_BLANK:
	case FB_EVENT_MODE_CHANGE:
	case FB_EVENT_MODE_CHANGE_ALL:
		break;
	default:
		return 0;
	}

	ld = container_of(self, struct lcd_device, fb_notif);
	if (!ld->ops)
		return 0;

	mutex_lock(&ld->ops_lock);
	if (!ld->ops->check_fb || ld->ops->check_fb(ld, evdata->info)) {
<<<<<<< HEAD
		if (event == FB_EVENT_BLANK)
			ld->ops->set_power(ld, *(int *)evdata->data);
		else
			ld->ops->set_mode(ld, evdata->data);
=======
		if (event == FB_EVENT_BLANK) {
			if (ld->ops->set_power)
				ld->ops->set_power(ld, *(int *)evdata->data);
		} else {
			if (ld->ops->set_mode)
				ld->ops->set_mode(ld, evdata->data);
		}
>>>>>>> c07f62e5
	}
	mutex_unlock(&ld->ops_lock);
	return 0;
}

static int lcd_register_fb(struct lcd_device *ld)
{
	memset(&ld->fb_notif, 0, sizeof(&ld->fb_notif));
	ld->fb_notif.notifier_call = fb_notifier_callback;
	return fb_register_client(&ld->fb_notif);
}

static void lcd_unregister_fb(struct lcd_device *ld)
{
	fb_unregister_client(&ld->fb_notif);
}
#else
static int lcd_register_fb(struct lcd_device *ld)
{
	return 0;
}

static inline void lcd_unregister_fb(struct lcd_device *ld)
{
}
#endif /* CONFIG_FB */

static ssize_t lcd_show_power(struct device *dev, struct device_attribute *attr,
		char *buf)
{
	int rc;
	struct lcd_device *ld = to_lcd_device(dev);

	mutex_lock(&ld->ops_lock);
	if (ld->ops && ld->ops->get_power)
		rc = sprintf(buf, "%d\n", ld->ops->get_power(ld));
	else
		rc = -ENXIO;
	mutex_unlock(&ld->ops_lock);

	return rc;
}

static ssize_t lcd_store_power(struct device *dev,
		struct device_attribute *attr, const char *buf, size_t count)
{
	int rc = -ENXIO;
	char *endp;
	struct lcd_device *ld = to_lcd_device(dev);
	int power = simple_strtoul(buf, &endp, 0);
	size_t size = endp - buf;

	if (*endp && isspace(*endp))
		size++;
	if (size != count)
		return -EINVAL;

	mutex_lock(&ld->ops_lock);
	if (ld->ops && ld->ops->set_power) {
		pr_debug("lcd: set power to %d\n", power);
		ld->ops->set_power(ld, power);
		rc = count;
	}
	mutex_unlock(&ld->ops_lock);

	return rc;
}

static ssize_t lcd_show_contrast(struct device *dev,
		struct device_attribute *attr, char *buf)
{
	int rc = -ENXIO;
	struct lcd_device *ld = to_lcd_device(dev);

	mutex_lock(&ld->ops_lock);
	if (ld->ops && ld->ops->get_contrast)
		rc = sprintf(buf, "%d\n", ld->ops->get_contrast(ld));
	mutex_unlock(&ld->ops_lock);

	return rc;
}

static ssize_t lcd_store_contrast(struct device *dev,
		struct device_attribute *attr, const char *buf, size_t count)
{
	int rc = -ENXIO;
	char *endp;
	struct lcd_device *ld = to_lcd_device(dev);
	int contrast = simple_strtoul(buf, &endp, 0);
	size_t size = endp - buf;

	if (*endp && isspace(*endp))
		size++;
	if (size != count)
		return -EINVAL;

	mutex_lock(&ld->ops_lock);
	if (ld->ops && ld->ops->set_contrast) {
		pr_debug("lcd: set contrast to %d\n", contrast);
		ld->ops->set_contrast(ld, contrast);
		rc = count;
	}
	mutex_unlock(&ld->ops_lock);

	return rc;
}

static ssize_t lcd_show_max_contrast(struct device *dev,
		struct device_attribute *attr, char *buf)
{
	struct lcd_device *ld = to_lcd_device(dev);

	return sprintf(buf, "%d\n", ld->props.max_contrast);
}

static struct class *lcd_class;

static void lcd_device_release(struct device *dev)
{
	struct lcd_device *ld = to_lcd_device(dev);
	kfree(ld);
}

static struct device_attribute lcd_device_attributes[] = {
	__ATTR(lcd_power, 0644, lcd_show_power, lcd_store_power),
	__ATTR(contrast, 0644, lcd_show_contrast, lcd_store_contrast),
	__ATTR(max_contrast, 0444, lcd_show_max_contrast, NULL),
	__ATTR_NULL,
};

/**
 * lcd_device_register - register a new object of lcd_device class.
 * @name: the name of the new object(must be the same as the name of the
 *   respective framebuffer device).
 * @devdata: an optional pointer to be stored in the device. The
 *   methods may retrieve it by using lcd_get_data(ld).
 * @ops: the lcd operations structure.
 *
 * Creates and registers a new lcd device. Returns either an ERR_PTR()
 * or a pointer to the newly allocated device.
 */
struct lcd_device *lcd_device_register(const char *name, struct device *parent,
		void *devdata, struct lcd_ops *ops)
{
	struct lcd_device *new_ld;
	int rc;

	pr_debug("lcd_device_register: name=%s\n", name);

	new_ld = kzalloc(sizeof(struct lcd_device), GFP_KERNEL);
	if (!new_ld)
		return ERR_PTR(-ENOMEM);

	mutex_init(&new_ld->ops_lock);
	mutex_init(&new_ld->update_lock);

	new_ld->dev.class = lcd_class;
	new_ld->dev.parent = parent;
	new_ld->dev.release = lcd_device_release;
	strlcpy(new_ld->dev.bus_id, name, BUS_ID_SIZE);
	dev_set_drvdata(&new_ld->dev, devdata);

	rc = device_register(&new_ld->dev);
	if (rc) {
		kfree(new_ld);
		return ERR_PTR(rc);
	}

	rc = lcd_register_fb(new_ld);
	if (rc) {
		device_unregister(&new_ld->dev);
		return ERR_PTR(rc);
	}

	new_ld->ops = ops;

	return new_ld;
}
EXPORT_SYMBOL(lcd_device_register);

/**
 * lcd_device_unregister - unregisters a object of lcd_device class.
 * @ld: the lcd device object to be unregistered and freed.
 *
 * Unregisters a previously registered via lcd_device_register object.
 */
void lcd_device_unregister(struct lcd_device *ld)
{
	if (!ld)
		return;

	mutex_lock(&ld->ops_lock);
	ld->ops = NULL;
	mutex_unlock(&ld->ops_lock);
	lcd_unregister_fb(ld);

	device_unregister(&ld->dev);
}
EXPORT_SYMBOL(lcd_device_unregister);

static void __exit lcd_class_exit(void)
{
	class_destroy(lcd_class);
}

static int __init lcd_class_init(void)
{
	lcd_class = class_create(THIS_MODULE, "lcd");
	if (IS_ERR(lcd_class)) {
		printk(KERN_WARNING "Unable to create backlight class; errno = %ld\n",
				PTR_ERR(lcd_class));
		return PTR_ERR(lcd_class);
	}

	lcd_class->dev_attrs = lcd_device_attributes;
	return 0;
}

/*
 * if this is compiled into the kernel, we need to ensure that the
 * class is registered before users of the class try to register lcd's
 */
postcore_initcall(lcd_class_init);
module_exit(lcd_class_exit);

MODULE_LICENSE("GPL");
MODULE_AUTHOR("Jamey Hicks <jamey.hicks@hp.com>, Andrew Zabolotny <zap@homelink.ru>");
MODULE_DESCRIPTION("LCD Lowlevel Control Abstraction");<|MERGE_RESOLUTION|>--- conflicted
+++ resolved
@@ -42,12 +42,6 @@
 
 	mutex_lock(&ld->ops_lock);
 	if (!ld->ops->check_fb || ld->ops->check_fb(ld, evdata->info)) {
-<<<<<<< HEAD
-		if (event == FB_EVENT_BLANK)
-			ld->ops->set_power(ld, *(int *)evdata->data);
-		else
-			ld->ops->set_mode(ld, evdata->data);
-=======
 		if (event == FB_EVENT_BLANK) {
 			if (ld->ops->set_power)
 				ld->ops->set_power(ld, *(int *)evdata->data);
@@ -55,7 +49,6 @@
 			if (ld->ops->set_mode)
 				ld->ops->set_mode(ld, evdata->data);
 		}
->>>>>>> c07f62e5
 	}
 	mutex_unlock(&ld->ops_lock);
 	return 0;
