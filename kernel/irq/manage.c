--- conflicted
+++ resolved
@@ -171,11 +171,8 @@
 
 	spin_lock_irqsave(&desc->lock, flags);
 	ret = setup_affinity(irq, desc);
-<<<<<<< HEAD
-=======
 	if (!ret)
 		irq_set_thread_affinity(desc, desc->affinity);
->>>>>>> 93cfb3c9
 	spin_unlock_irqrestore(&desc->lock, flags);
 
 	return ret;
@@ -717,10 +714,7 @@
 {
 	struct irq_desc *desc = irq_to_desc(irq);
 	struct irqaction *action, **action_ptr;
-<<<<<<< HEAD
-=======
 	struct task_struct *irqthread;
->>>>>>> 93cfb3c9
 	unsigned long flags;
 
 	WARN(in_interrupt(), "Trying to free IRQ %d from IRQ context!\n", irq);
@@ -737,7 +731,6 @@
 	action_ptr = &desc->action;
 	for (;;) {
 		action = *action_ptr;
-<<<<<<< HEAD
 
 		if (!action) {
 			WARN(1, "Trying to free already-free IRQ %d\n", irq);
@@ -754,24 +747,6 @@
 	/* Found it - now remove it from the list of entries: */
 	*action_ptr = action->next;
 
-=======
-
-		if (!action) {
-			WARN(1, "Trying to free already-free IRQ %d\n", irq);
-			spin_unlock_irqrestore(&desc->lock, flags);
-
-			return NULL;
-		}
-
-		if (action->dev_id == dev_id)
-			break;
-		action_ptr = &action->next;
-	}
-
-	/* Found it - now remove it from the list of entries: */
-	*action_ptr = action->next;
-
->>>>>>> 93cfb3c9
 	/* Currently used only by UML, might disappear one day: */
 #ifdef CONFIG_IRQ_RELEASE_METHOD
 	if (desc->chip->release)
@@ -786,28 +761,22 @@
 		else
 			desc->chip->disable(irq);
 	}
-<<<<<<< HEAD
-=======
 
 	irqthread = action->thread;
 	action->thread = NULL;
 
->>>>>>> 93cfb3c9
 	spin_unlock_irqrestore(&desc->lock, flags);
 
 	unregister_handler_proc(irq, action);
 
 	/* Make sure it's not being used on another CPU: */
 	synchronize_irq(irq);
-<<<<<<< HEAD
-=======
 
 	if (irqthread) {
 		if (!test_bit(IRQTF_DIED, &action->thread_flags))
 			kthread_stop(irqthread);
 		put_task_struct(irqthread);
 	}
->>>>>>> 93cfb3c9
 
 #ifdef CONFIG_DEBUG_SHIRQ
 	/*
